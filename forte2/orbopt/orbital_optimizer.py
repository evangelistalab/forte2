--- conflicted
+++ resolved
@@ -590,45 +590,12 @@
         # (rt|vw) D_tu,vw, where (rt|vw) = <rv|tw>
         self.A_pq[:, self.actv] += np.einsum("rvtw,tuvw->ru", self.eri_gaaa, self.g2)
 
-<<<<<<< HEAD
-        if self.gas_ref:
-            # tei (xt|vw) => eri_aaaa
-            self.eri_aaaa = np.zeros((self.nact, self.nact, self.nact, self.nact))
-            for i in range(self.nact):
-                for j in range(self.nact):
-                    for k in range(self.nact):
-                        for l in range(self.nact):
-                            self.eri_aaaa[i][j][k][l] = self.eri_gaaa[self.ncore + i][
-                                j
-                            ][k][l]
-
-            # A_xu = sum_v[Fcore_xv * D_vu] + sum_tvw[(xt|vw) * D_tu,vw]
-            # A_xu = self.Fcore[self.actv, self.actv] * self.g1 + self.eri_aaaa * self.g2
-            Fcore_aa = self.Fcore[self.actv, self.actv]
-            self.A_xu = np.zeros((self.nact, self.nact))
-            for x in range(self.nact):
-                for u in range(self.nact):
-                    for v in range(self.nact):
-                        self.A_xu[x][u] += Fcore_aa[x][v] * self.g1[v][u]
-
-            for x in range(self.nact):
-                for u in range(self.nact):
-                    for v in range(self.nact):
-                        for t in range(self.nact):
-                            for w in range(self.nact):
-                                self.A_xu[x][u] += (
-                                    self.eri_aaaa[x][t][v][w] * self.g2[t][u][v][w]
-                                )
-
-            orbgrad[self.actv, self.actv] = 2 * (self.A_xu - self.A_xu.T)
-=======
         # screen small gradients to prevent symmetry breaking
         self.A_pq[np.abs(self.A_pq) < 1e-12] = 0.0
 
         # compute g_rk (mo, core + active) block of gradient, [eq (9)]
         orbgrad = 2 * (self.A_pq - self.A_pq.T)
         orbgrad *= self.nrr
->>>>>>> 6a8aba03
 
         return orbgrad
 
@@ -645,176 +612,6 @@
             diag_F[self.virt, None] - diag_F[None, self.core]
         )
 
-<<<<<<< HEAD
-        Fcore_cc = np.diag(self.Fcore[self.core, self.core])
-        Fcore_aa = np.diag(self.Fcore[self.actv, self.actv])
-        Fcore_vv = np.diag(self.Fcore[self.virt, self.virt])
-        Fact_cc = np.diag(self.Fact[self.core, self.core])
-        Fact_aa = np.diag(self.Fact[self.actv, self.actv])
-        Fact_vv = np.diag(self.Fact[self.virt, self.virt])
-        g1_diag = np.diag(self.g1)
-        Y_aa = np.diag(self.Y[self.actv, :])
-        Z_aa = np.diag(self.Z[self.actv, :])
-
-        # Algorithm 1, line 20
-        vdiag = 4 * Fcore_vv + 2 * Fact_vv
-        cdiag = 4 * Fcore_cc + 2 * Fact_cc
-        orbhess[self.core, self.virt] = vdiag - cdiag[:, None]
-
-        # Algorithm 1, line 21
-        av_diag = 2 * np.outer(g1_diag, Fcore_vv) + np.outer(g1_diag, Fact_vv)
-        aa_diag = 2 * Y_aa + 4 * Z_aa
-        orbhess[self.actv, self.virt] = av_diag - aa_diag[:, None]
-
-        # Algorithm 1, line 22
-        ca_diag = 2 * np.outer(Fcore_cc, g1_diag) + np.outer(Fact_cc, g1_diag)
-        aa_diag = 4 * Fcore_aa + 2 * Fact_aa - 2 * Y_aa - 4 * Z_aa
-        cc_diag = -4 * Fcore_cc - 2 * Fact_cc
-        orbhess[self.core, self.actv] = ca_diag + aa_diag[None, :] + cc_diag[:, None]
-
-        # Compute GASn-GASm active-active blocks. [J. Chem. Phys. 152, 074102 (2020)]
-        if self.gas_ref:
-            # nactv2 = self.nact * self.nact
-            # nactv3 = nactv2 * self.nact
-
-            # fc_data = self.Fcore # F^c_{pq} -> Fc_.block("aa").data()
-            # v_data = self.eri_gaaa    # tei -> V_.block("aaaa").data()
-            # d2_data = self.g2    # 2RDM -> D2_.block("aaaa").data()
-
-            ## G^{uu}_{vv}
-
-            ## (uu|xy)
-            jk_internal_ = np.zeros(
-                (self.nact, self.nact, self.nact)
-            )  # name self.eri_aaa
-
-            for i in range(self.nact):
-                for j in range(self.nact):
-                    for k in range(self.nact):
-                        jk_internal_[i][j][k] = self.eri_gaaa[self.ncore + i][i][j][k]
-
-            # jk_internal_.block("aaa").iterate([&](const std::vector<size_t>& i, double& value) {
-            #     auto idx = i[0] * nactv3 + i[0] * nactv2 + i[1] * nactv_ + i[2];
-            #     value = v_data[idx];
-            # });
-
-            ## D_{vv,xy}
-            d2_internal_ = np.zeros((self.nact, self.nact, self.nact))
-
-            for i in range(self.nact):
-                for j in range(self.nact):
-                    for k in range(self.nact):
-                        d2_internal_[i][j][k] = self.g2[i][i][j][k]
-
-            Guu = np.zeros((self.nact, self.nact))
-
-            for i in range(self.nact):
-                for j in range(self.nact):
-                    for k in range(self.nact):
-                        for l in range(self.nact):
-                            Guu[i][j] = jk_internal_[i][k][l] * d2_internal_[j][k][l]
-
-            # d2_internal_.block("aaa").iterate([&](const std::vector<size_t>& i, double& value) {
-            #     auto idx = i[0] * nactv3 + i[0] * nactv2 + i[1] * nactv_ + i[2];
-            #     value = d2_data[idx];
-            # });
-
-            # Guu_["uv"] = jk_internal_["uxy"] * d2_internal_["vxy"];
-
-            ## (ux|uy)
-            jk_internal_2 = np.zeros((self.nact, self.nact, self.nact))
-
-            for u in range(self.nact):
-                for x in range(self.nact):
-                    for y in range(self.nact):
-                        jk_internal_2[u][x][y] = self.eri_gaaa[self.ncore + u][x][u][y]
-
-            # jk_internal_.block("aaa").iterate([&](const std::vector<size_t>& i, double& value) {
-            #     auto idx = i[0] * nactv3 + i[1] * nactv2 + i[0] * nactv_ + i[2];
-            #     value = v_data[idx];
-            # });
-
-            ## D_{vx,vy}
-            d2_internal_2 = np.zeros((self.nact, self.nact, self.nact))
-
-            for v in range(self.nact):
-                for x in range(self.nact):
-                    for y in range(self.nact):
-                        d2_internal_2[v][x][y] = self.g2[v][x][v][y]
-
-            # d2_internal_.block("aaa").iterate([&](const std::vector<size_t>& i, double& value) {
-            #     auto idx = i[0] * nactv3 + i[1] * nactv2 + i[0] * nactv_ + i[2];
-            #     value = d2_data[idx];
-            # });
-
-            for u in range(self.nact):
-                for v in range(self.nact):
-                    for x in range(self.nact):
-                        for y in range(self.nact):
-                            Guu[u][v] += (
-                                2.0 * jk_internal_2[u][x][y] * d2_internal_2[v][x][y]
-                            )
-
-            # Guu_["uv"] += 2.0 * jk_internal_["uxy"] * d2_internal_["vxy"];
-
-            # TODO double check
-            for u in range(self.nact):
-                for v in range(self.nact):
-                    Guu[u][v] += (
-                        self.Fcore[self.ncore + u][self.ncore + u] * self.g1[v][v]
-                    )
-
-            # Guu_.block("aa").iterate([&](const std::vector<size_t>& i, double& value) {
-            #     auto i0 = i[0] * nactv_ + i[0];
-            #     auto i1 = i[1] * nactv_ + i[1];
-            #     value += fc_data[i0] * d1_data[i1];
-            # });
-
-            ## G^{uv}_{vu}
-            Guv = np.zeros((self.nact, self.nact))
-            for u in range(self.nact):
-                for v in range(self.nact):
-                    Guv[u][v] = (
-                        self.Fcore[self.ncore + u][self.ncore + v] * self.g1[v][u]
-                    )
-
-            # Guv_["uv"] = Fc_["uv"] * D1_["vu"];
-
-            for u in range(self.nact):
-                for v in range(self.nact):
-                    for x in range(self.nact):
-                        for y in range(self.nact):
-                            Guv[u][v] += (
-                                self.eri_gaaa[self.ncore + u][v][x][y]
-                                * self.g2[v][u][x][y]
-                            )
-
-            # Guv_["uv"] += V_["uvxy"] * D2_["vuxy"];
-
-            for u in range(self.nact):
-                for v in range(self.nact):
-                    for x in range(self.nact):
-                        for y in range(self.nact):
-                            Guv[u][v] += (
-                                2.0
-                                * self.eri_gaaa[self.ncore + u][x][v][y]
-                                * self.g2[v][x][u][y]
-                            )
-
-            # Guv_["uv"] += 2.0 * V_["uxvy"] * D2_["vxuy"];
-
-            ## build diagonal Hessian
-            h_diag = np.zeros((self.nact, self.nact))
-
-            for u in range(self.nact):
-                for v in range(self.nact):
-                    h_diag[u][v] = (
-                        2.0 * Guu[u][v]
-                        + 2.0 * Guu[v][u]
-                        - 2.0 * Guv[u][v]
-                        - 2.0 * Guv[v][u]
-                    )
-=======
         # compute virtual-active block
         orbhess[self.virt, self.actv] = 2.0 * (
             diag_F[self.virt, None] * diag_g1[None, :] - diag_grad[None, self.actv]
@@ -827,7 +624,6 @@
         orbhess[self.actv, self.core] += 2.0 * (
             diag_F[None, self.core] * diag_g1[:, None] - diag_grad[self.actv, None]
         )
->>>>>>> 6a8aba03
 
         # if GAS: compute active-active block [see SI of J. Chem. Phys. 152, 074102 (2020)]
         if self.gas_ref:
