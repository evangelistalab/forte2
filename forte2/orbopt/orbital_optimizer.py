--- conflicted
+++ resolved
@@ -125,17 +125,6 @@
         self.actv = self.mo_space.actv
         self.virt = self.mo_space.uocc
 
-<<<<<<< HEAD
-        if self.active_frozen_orbitals is not None:
-            assert (
-                sorted(self.active_frozen_orbitals) == self.active_frozen_orbitals
-            ), "Active frozen orbitals must be sorted."
-
-            # check if all active_frozen_orbitals indices are in the active space
-            missing = set(self.active_frozen_orbitals) - set(
-                self.mo_space.active_indices
-            )
-=======
         # check if all active_frozen_orbitals indices are in the active space
         if self.active_frozen_orbitals is not None:
             assert (
@@ -143,7 +132,6 @@
             ), "Active frozen orbitals must be sorted."
 
             missing = set(self.active_frozen_orbitals) - set(self.mo_space.active_indices)
->>>>>>> 88e6e1f0
             if missing:
                 raise ValueError(
                     f"selected active frozen indices, {sorted(missing)}, are not in the active space {self.mo_space.active_indices}."
@@ -579,16 +567,8 @@
         # (rt|vw) D_tu,vw, where (rt|vw) = <rv|tw>
         self.A_pq[:, self.actv] += np.einsum("rvtw,tuvw->ru", self.eri_gaaa, self.rdm2)
 
-<<<<<<< HEAD
         # compute g_rk (mo, core + active) block of gradient, [eq (9)]
         orbgrad = 2 * (self.A_pq - self.A_pq.T)
-=======
-            # screen small gradients to prevent symmetry breaking
-            self.A_pq[np.abs(self.A_pq) < 1e-12] = 0
-
-            # compute g_rk (mo, core + active) block of gradient, [eq (9)]
-            orbgrad = 2 * (self.A_pq - self.A_pq.T)
->>>>>>> 88e6e1f0
 
         # get ca, cv, aa, and av blocks of gradient
         orbgrad = orbgrad.T * self.nrr
