--- conflicted
+++ resolved
@@ -1,8 +1,5 @@
 from .avas import AVAS
 from .cube import Cube
 from .semicanonicalizer import Semicanonicalizer
-<<<<<<< HEAD
 from .aset import ASET
-=======
-from .iao import IAO, IBO
->>>>>>> 00ebee3f
+from .iao import IAO, IBO