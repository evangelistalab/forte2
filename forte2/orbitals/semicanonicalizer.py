--- conflicted
+++ resolved
@@ -62,12 +62,7 @@
         self.mo_space = mo_space
         self.two_component = system.two_component
         self.system = system
-<<<<<<< HEAD
-        self.fock_builder = fock_builder
-=======
         self.fock_builder = system.fock_builder
-        self._C = C[:, self.mo_space.orig_to_contig].copy()
->>>>>>> e867be98
         # these are only used for MOSpace
         self.mix_inactive = mix_inactive
         self.mix_active = mix_active
@@ -75,9 +70,6 @@
         self.do_frozen = do_frozen
         self.do_active = do_active
 
-<<<<<<< HEAD
-        if self.fock_builder is None:
-            self.fock_builder = FockBuilder(self.system, use_aux_corr=True)
 
     def semi_canonicalize(self, g1, C_contig):
         """
@@ -92,12 +84,6 @@
             Note that all other quantities are also defined in this order.
         """
         self.fock = self._build_fock(g1, C_contig)
-=======
-        self._semicanonicalize()
-
-    def _semicanonicalize(self):
-        self.fock = self._build_fock()
->>>>>>> e867be98
         eps = np.zeros(self.mo_space.nmo)
         # U_init = I so that skipped blocks are not modified
         U = np.eye(self.mo_space.nmo, dtype=self.fock.dtype)
