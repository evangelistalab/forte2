from dataclasses import dataclass, field
import numpy as np
import re

import forte2
from forte2 import ints
from forte2.state import MOSpace, EmbeddingMOSpace
from forte2.system.basis_utils import BasisInfo
from forte2.helpers import logger
from forte2.helpers.matrix_functions import invsqrt_matrix
from forte2.base_classes.mixins import MOsMixin, SystemMixin, MOSpaceMixin
from forte2.system.atom_data import ATOM_SYMBOL_TO_Z
from forte2.orbitals.semicanonicalizer import Semicanonicalizer


@dataclass
class ASET(MOsMixin, SystemMixin, MOSpaceMixin):
    """
    Active Space Embedding Theory (ASET) method for paritioning and projecting molecules.

    Parameters
    ----------
    fragment : list[str]
        List of atomic symbols defining the fragment.
    cutoff_method : str, optional, default="threshold"
        Method for choosing the embedding cutoff. Options include "threshold", "num_of_orbitals".
    cutoff : float, optional, default = 0.5
        Projector eigenvalue for simple threshold methods.
    num_A_occ : int, optional, default=0
        Number of occupied orbitals fixed to this value in fragment A when cutoff method is "num_of_orbitals".
    num_A_vir : int, optional, default=0
        Number of virtual orbitals fixed to this value in fragment A when cutoff method is "num_of_orbitals".
    semicanonicalize_active : bool, optional, default=True
        Whether to semicanonicalize the active space orbitals.
    semicanonicalize_frozen : bool, optional, default=True
        Whether to semicanonicalize the frozen orbitals.

    Notes
    -----
    The allowed subspace specification is a list of strings, non-exhaustive examples::

    - ["C"]              # all carbon atoms
    - ["C","N"]          # all carbon and nitrogen atoms
    - ["C1"]             # carbon atom #1
    - ["C1-7"]           # carbon atoms #1 through #7
    - ["C1-3","N2"]      # carbon atoms #1, #2, #3 and nitrogen atom #2

    See J. Chem. Phys. 2020, 152 (9), 094107 <https://doi.org/10.1063/1.5142481>_ for details on the ASET(mf) method.
    """

    fragment: list
    cutoff_method: str = "threshold"
    cutoff: float = 0.5
    num_A_occ: int = 0
    num_A_vir: int = 0
    semicanonicalize_active: bool = True
    semicanonicalize_frozen: bool = True

    executed: bool = field(default=False, init=False)

    def __post_init__(self):
        self._regex = r"^([A-Z][a-z]?)(\d+)?(?:-(\d+))?$"
        self._check_parameters()

    def __call__(self, parent_method):
        assert isinstance(
            parent_method, forte2.orbopt.MCOptimizer
        ), f"Parent method must be MCSCF, got {type(parent_method)}"
        self.parent_method = parent_method
        return self

    def run(self):
        if not self.parent_method.executed:
            self.parent_method.run()
        SystemMixin.copy_from_upstream(self, self.parent_method)
        MOsMixin.copy_from_upstream(self, self.parent_method)
        self.mo_space = self.parent_method.mo_space
        self.ncore = self.mo_space.ncore
        self.nactv = self.mo_space.nactv

        self.nmo = self.mo_space.nmo
        self.nvirt = self.mo_space.nvirt

        ao_info = BasisInfo(self.system, self.system.basis)

        raw_map = ao_info.atom_to_aos

        self.atom_to_center = self.system.atom_to_center
        self.atom_to_aos = {
            int(Z): {int(rel) - 1: list(aos_list) for rel, aos_list in inner.items()}
            for Z, inner in raw_map.items()
        }

        logger.log_info1("\nRunning Active Space Embedding Theory (ASET)")
        logger.log_info1(f"Fragment: {self.fragment}")
        logger.log_info1("\nProjecting orbitals to fragment")
        logger.log_info1(
            f"Cutoff method: {self.cutoff_method} \nCutoff value: {self.cutoff}"
        )
        self.fragment = self._parse_fragment(self.fragment)
        self.P_ao_frag = self._make_fragment_projector()
        self.executed = True
        self.partition = self._make_embedding()
        self._print_embedding_info(**self.partition)
        logger.log_info1("\nMO space is updated.")
        self._update_mo_space_from_partition()
        logger.log_info1("\nASET procedure completed.")

        return self

    def _check_parameters(self):
        self.cutoff_method = self.cutoff_method.lower()
        assert self.cutoff_method in [
            "threshold",
            "num_of_orbitals",
        ], f"Invalid cutoff method: {self.cutoff_method}"
        if self.cutoff_method == "threshold":
            assert (
                self.cutoff > 0 and self.cutoff < 1
            ), f"threshold must be in [0, 1], got {self.cutoff}"
        elif self.cutoff_method == "num_of_orbitals":
            assert (
                self.num_A_occ >= 0 and self.num_A_vir >= 0
            ), f"Number of occupied and virtual orbitals in Fragment A must be non-negative, got {self.num_A_occ}, {self.num_A_vir}"

    def _parse_fragment(self, frag_str: str | list[str]) -> list[int]:
        """
        Parse a list of fragment specification strings into atom indices.

        Supported input formats (all 1-indexed for the user):
            ["C"]         → all carbon atoms
            ["C1"]        → carbon atom #1
            ["C1-3"]      → carbon atoms #1 through #3
            ["C", "N2"]   → all carbon atoms and nitrogen atom #2

        Parameters
        ----------
        frag_list : list[str]
            A list of fragment specifications like ["C1-3", "N"].

        Returns
        -------
        list[int]
            A sorted list of unique atom indices (0-based) matching the specification.
        """
        frag_list = [frag_str] if isinstance(frag_str, str) else frag_str

        atom_indices = []

        for token in frag_list:
            match = re.match(self._regex, token)
            if not match:
                raise ValueError(f"Invalid fragment specification: {token}")

            symbol = match.group(1)  # e.g., "C"
            start = match.group(2)  # e.g., "1"
            end = match.group(3)  # e.g., "3" (if it's a range)

            try:
                Z = ATOM_SYMBOL_TO_Z[symbol]
            except KeyError:
                raise ValueError(f"Unknown atom symbol: {symbol}")

            # ensure the element actually exists
            if Z not in self.system.atom_counts:
                raise ValueError(f"Element {symbol} is not present in the system.")

            element_atoms = self.atom_to_center[Z]

            # No index provided (e.g., "C") → select all atoms of this element
            if start is None:
                atom_indices.extend(element_atoms)
                continue

            else:
                # Convert 1-based user indices to 0-based Python indices
                start_idx = int(start) - 1
                end_idx = int(end) if end else start_idx + 1

                # Bounds check
                if end_idx > len(element_atoms):
                    raise IndexError(
                        f"Fragment index range {start}-{end or start} out of bounds "
                        f"for element {symbol} (only {len(element_atoms)} atoms available)."
                    )

                # Slice the appropriate atoms (relative to atoms of that element)
                atom_indices.extend(element_atoms[start_idx:end_idx])

        return sorted(set(atom_indices))

    def _make_fragment_projector(self):
        """
        Build an AO-space fragment projector P = S^T (S_A) S in the AO basis:
        1. Compute AO overlap S_ff
        2. Extract fragment block S_A
        3. Pseudo invert S_A and embed into full AO space
        4. Form P_ao_frag = S_ff @ S_A_nn @ S_ff

        Returns
        ------
        P_ao_frag : ndarray
            The fragment projector matrix S_ff @ S_A_mm @ S_ff.
        """
        # 1. Compute AO overlap S_ff
        S_ff = ints.overlap(self.system.basis)
        nbf_f = S_ff.shape[0]

        # 2. Collect ao indices in fragment
        frag_ao_indices = []
        for atom_idx in self.fragment:
            # atomic number for this atom
            Z_i = int(self.system.atoms[atom_idx][0])

            # make sure that element is present
            if Z_i not in self.atom_to_center:
                raise ValueError(f"Element Z={Z_i} not in system.atom_to_center")

            # get the list of all atom‐indices of this element
            element_atoms = self.atom_to_center[Z_i]  # e.g. [0, 2] for two H’s

            # find which position in that list our atom_idx occupies
            rel_idx = element_atoms.index(atom_idx)

            # now fetch the AO indices for that element & rel_idx
            ao_list = self.atom_to_aos[Z_i][rel_idx]
            frag_ao_indices.extend(ao_list)

        frag_ao_indices = sorted(set(frag_ao_indices))

        # 3. Build fragment overlap block S_A and invert
        S_A = S_ff[np.ix_(frag_ao_indices, frag_ao_indices)]
        S_A_inv = np.linalg.pinv(S_A, rcond=1e-8)

        # 4. Embed S_A_inv into full space and form projector
        S_A_ff = np.zeros((nbf_f, nbf_f))
        for i, mu in enumerate(frag_ao_indices):
            for j, nu in enumerate(frag_ao_indices):
                S_A_ff[mu, nu] = S_A_inv[i, j]

        # Build fragment projector P_ao_frag = S_ff S_A_ff S_ff
        P_ao_frag = S_ff @ S_A_ff @ S_ff

        return P_ao_frag

    def _make_embedding(self):
        """
        Perform Orbital Partitioning for ASET.
        """
        # Copy the input orbitals and sort them into blocks of frozen core, core, active, ...
        C = self.parent_method.C[0][:, self.mo_space.orig_to_contig]

        # Build the fragment projector
        P_ao_frag = self.P_ao_frag
        P_frag = C.T @ P_ao_frag @ C

        # 6) Split P_frag into occupied and virtual blocks
        core = self.mo_space.core
        core_inds = self.mo_space.core_indices
        actv_inds = self.mo_space.active_indices
        virt = self.mo_space.virt
        virt_inds = self.mo_space.virtual_indices

        # Split P_frag into occupied and virtual blocks
        P_frag_oo = P_frag[core, core]
        P_frag_vv = P_frag[virt, virt]
        lo_vals, Uo = np.linalg.eigh(P_frag_oo)
        lv_vals, Uv = np.linalg.eigh(P_frag_vv)
        # resort the virtual eigenvalue/eigenvector pairs
        lv_vals = lv_vals[::-1]
        Uv = Uv[:, ::-1]
        occ_pairs = sorted(zip(core_inds, lo_vals), key=lambda x: x[1], reverse=True)
        vir_pairs = sorted(zip(virt_inds, lv_vals), key=lambda x: x[1], reverse=True)

        C[:, core_inds] = C[:, core_inds] @ Uo
        C[:, virt_inds] = C[:, virt_inds] @ Uv

        # Partition by cutoff
        index_A_occ, index_B_occ = [], []
        index_A_vir, index_B_vir = [], []
        if self.cutoff_method == "threshold":
            # Select orbitals with eigenvalues above the threshold
            for i, v in occ_pairs:
                (index_A_occ if v > self.cutoff else index_B_occ).append(i)
            for i, v in vir_pairs:
                (index_A_vir if v > self.cutoff else index_B_vir).append(i)

        elif self.cutoff_method == "num_of_orbitals":
            for rank, (glob_i, v) in enumerate(occ_pairs):
                if rank < self.num_A_occ:
                    index_A_occ.append(glob_i)
                else:
                    index_B_occ.append(glob_i)
                    if v > 0.5:
                        logger.log_info1(
                            f"Warning! Occupied orbital {glob_i+1} has eigenvalue {v:8.6f} "
                            "and is assigned to B."
                        )

            for rank, (glob_i, v) in enumerate(vir_pairs):
                if rank < self.num_A_vir:
                    index_A_vir.append(glob_i)
                else:
                    index_B_vir.append(glob_i)
                    if v > 0.5:
                        logger.log_info1(
                            f"Warning! Virtual orbital {glob_i+1} has eigenvalue {v:8.6f} "
                            "and is assigned to B."
                        )
        index_A_occ.sort()
        index_B_occ.sort()
        index_A_vir.sort()
        index_B_vir.sort()

        # # Semi-canonicalize the blocks
        if not self.semicanonicalize_active:
            logger.log_info1(
                f"\nSkipping semicanonicalization of active space orbitals."
            )
        if not self.semicanonicalize_frozen:
            logger.log_info1(
                f"\nSkipping semicanonicalization of frozen core and frozen virtual orbitals."
            )

        frozen_core_inds = self.mo_space.frozen_core_indices
        frozen_virt_inds = self.mo_space.frozen_virtual_indices
        g1_sf = self.parent_method.ci_solver.make_average_sf_1rdm()
        emb_space = EmbeddingMOSpace(
            nmo=self.nmo,
            frozen_core_orbitals=frozen_core_inds,
            B_core_orbitals=index_B_occ,
            A_core_orbitals=index_A_occ,
            active_orbitals=actv_inds,
            A_virtual_orbitals=index_A_vir,
            B_virtual_orbitals=index_B_vir,
            frozen_virtual_orbitals=frozen_virt_inds,
        )

        semican = Semicanonicalizer(
<<<<<<< HEAD
            g1_sf=g1_sf,
            C=C,
=======
            g1=g1_sf,
            C=C_tilde,
>>>>>>> dfd35847
            system=self.system,
            mo_space=emb_space,
            do_frozen=self.semicanonicalize_frozen,
            do_active=self.semicanonicalize_active,
        )
        self.C[0] = semican.C_semican.copy()

        return {
            "index_A_occ": index_A_occ,
            "index_actv": actv_inds,
            "index_A_vir": index_A_vir,
            "index_B_occ": index_B_occ,
            "index_B_vir": index_B_vir,
            "lo_vals": lo_vals,
            "lv_vals": lv_vals,
        }

    def _print_embedding_info(self, **info: dict[str, np.ndarray | list[int]]) -> None:
        """
        Print the sizes and MO lists for fragment embedding
        """
        index_A_occ = info["index_A_occ"]
        index_actv = info["index_actv"]
        index_A_vir = info["index_A_vir"]
        index_B_occ = info["index_B_occ"]
        index_B_vir = info["index_B_vir"]
        lo_vals: np.ndarray = info["lo_vals"]
        lv_vals: np.ndarray = info["lv_vals"]

        core_inds = self.mo_space.core_indices
        virt_inds = self.mo_space.virtual_indices
        num_Fo = len(self.mo_space.frozen_core_indices)
        num_Ao = len(index_A_occ)
        num_Av = len(index_A_vir)
        num_Bo = len(index_B_occ)
        num_Bv = len(index_B_vir)
        num_Fv = len(self.mo_space.frozen_virtual_indices)
        num_actv = len(index_actv)

        # Environment A
        logger.log_info1("\nFrozen-Orbital Embedding MOs (Fragment A):")
        logger.log_info1("    ============================")
        logger.log_info1("      MO     Type    <phi|P|phi>")
        logger.log_info1("    ----------------------------")
        for i in index_A_occ:
            local = core_inds.index(i)
            val = lo_vals[local]
            logger.log_info1(f"      {i+1:4d}  occupied  {val:8.6f}")

        for i in index_actv:
            logger.log_info1(f"      {i+1:4d}  active    --")
        for i in index_A_vir:
            local = virt_inds.index(i)
            val = lv_vals[local]
            logger.log_info1(f"      {i+1:4d}  virtual   {val:8.6f}")

        # Environment B
        total_env = num_Bo + num_Bv
        if total_env < 50:
            logger.log_info1("\n    Frozen‑orbital Embedding MOs (Environment B)")
            logger.log_info1("    ============================")
            logger.log_info1("      MO     Type    <phi|P|phi>")
            logger.log_info1("    ----------------------------")
            for i in index_B_occ:
                local = core_inds.index(i)
                val = lo_vals[local]
                logger.log_info1(f"    {i+1:4d}   Occupied   {val:8.6f}")
            for i in index_B_vir:
                local = virt_inds.index(i)
                val = lv_vals[local]
                logger.log_info1(f"    {i+1:4d}   Virtual    {val:8.6f}")
            logger.log_info1("    ============================")
        else:
            logger.log_info1(
                "\n    Frozen‑orbital Embedding MOs (Environment B) more than 50, no printing."
            )

        # Summary
        logger.log_info1("\n  Summary:")
        logger.log_info1(
            f"    System (A): {num_Ao} Occupied MOs, {num_actv} Active MOs, {num_Av} Virtual MOs"
        )
        logger.log_info1(
            f"    Environment (B): {num_Bo} Occupied MOs, {num_Bv} Virtual MOs"
        )
        logger.log_info1(
            f"    Frozen Orbitals: {num_Fo} Core MOs, {num_Fv} Virtual MOs\n"
        )

    def _update_mo_space_from_partition(self):
        """
        Update the MO space based on the partitioning results.
        """

        self.mo_space = MOSpace(
            nmo=self.system.nmo,
            active_orbitals=self.partition["index_actv"],
            core_orbitals=self.partition["index_A_occ"],
            frozen_core_orbitals=sorted(
                set(self.mo_space.frozen_core_indices + self.partition["index_B_occ"])
            ),
            frozen_virtual_orbitals=sorted(
                set(
                    self.mo_space.frozen_virtual_indices + self.partition["index_B_vir"]
                )
            ),
        )
        return self.mo_space<|MERGE_RESOLUTION|>--- conflicted
+++ resolved
@@ -337,13 +337,8 @@
         )
 
         semican = Semicanonicalizer(
-<<<<<<< HEAD
-            g1_sf=g1_sf,
-            C=C,
-=======
             g1=g1_sf,
             C=C_tilde,
->>>>>>> dfd35847
             system=self.system,
             mo_space=emb_space,
             do_frozen=self.semicanonicalize_frozen,
