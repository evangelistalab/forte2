from dataclasses import dataclass, field
import numpy as np
import re

import forte2
from forte2 import ints
from forte2.state import MOSpace, EmbeddingMOSpace
from forte2.system.basis_utils import BasisInfo
from forte2.helpers import logger
<<<<<<< HEAD
from forte2.base_classes.mixins import MOsMixin, SystemMixin, MOSpaceMixin
from forte2.orbopt import MCOptimizer
=======
from forte2.helpers.matrix_functions import invsqrt_matrix
from forte2.base_classes.mixins import MOsMixin, SystemMixin
>>>>>>> 009ba8af
from forte2.system.atom_data import ATOM_SYMBOL_TO_Z
from forte2.orbitals.semicanonicalizer import Semicanonicalizer


@dataclass
class ASET(MOsMixin, SystemMixin, MOSpaceMixin):
    """
    Active Space Embedding Theory (ASET) method for paritioning and projecting molecules.

    Parameters
    ----------
    fragment : list[str]
        List of atomic symbols defining the fragment.
    cutoff_method : str, optional, default="threshold"
        Method for choosing the embedding cutoff. Options include "threshold", "cumulative_threshold", "num_of_orbitals".
    cutoff : float, optional, default = 0.5
        Projector eigenvalue for both simple and cumulative threshold methods.
    num_A_docc : int, optional, default=0
        Number of occupied orbitals fixed to this value in fragment A when cutoff method is "num_of_orbitals".
    num_A_uocc : int, optional, default=0
        Number of virtual orbitals fixed to this value in fragment A when cutoff method is "num_of_orbitals".
    semicanonicalize_active : bool, optional, default=True
        Whether to semicanonicalize the active space orbitals.
    semicanonicalize_frozen : bool, optional, default=True
        Whether to semicanonicalize the frozen orbitals.

    Notes
    -----
    The allowed subspace specification is a list of strings, non-exhaustive examples::

    - ["C"]              # all carbon atoms
    - ["C","N"]          # all carbon and nitrogen atoms
    - ["C1"]             # carbon atom #1
    - ["C1-7"]           # carbon atoms #1 through #7
    - ["C1-3","N2"]      # carbon atoms #1, #2, #3 and nitrogen atom #2

    See J. Chem. Phys. 2020, 152 (9), 094107 <https://doi.org/10.1063/1.5142481>_ for details on the ASET(mf) method.
    """

    fragment: list
    cutoff_method: str = "threshold"
    cutoff: float = 0.5
    num_A_docc: int = 0
    num_A_uocc: int = 0
    semicanonicalize_active: bool = True
    semicanonicalize_frozen: bool = True

    executed: bool = field(default=False, init=False)

    def __post_init__(self):
        self._regex = r"^([A-Z][a-z]?)(\d+)?(?:-(\d+))?$"
        self._check_parameters()

    def __call__(self, parent_method):
        assert isinstance(
            parent_method, forte2.orbopt.MCOptimizer
        ), f"Parent method must be MCSCF, got {type(parent_method)}"
        self.parent_method = parent_method
        return self

    def run(self):
        if not self.parent_method.executed:
            self.parent_method.run()
        SystemMixin.copy_from_upstream(self, self.parent_method)
        MOsMixin.copy_from_upstream(self, self.parent_method)
        self.mo_space = self.parent_method.mo_space
        self.ncore = self.mo_space.ncore
        self.nactv = self.mo_space.nactv

        self.Ca = self.parent_method.C[0][:, self.mo_space.orig_to_contig]
        self.nmo = self.mo_space.nmo
        self.nvirt = self.mo_space.nvirt

        minao_info = BasisInfo(self.system, self.system.minao_basis)

        raw_map = minao_info.atom_to_aos

        self.atom_to_center = self.system.atom_to_center
        self.atom_to_aos = {
            int(Z): {int(rel) - 1: list(aos_list) for rel, aos_list in inner.items()}
            for Z, inner in raw_map.items()
        }

        logger.log_info1("\nRunning Active Space Embedding Theory (ASET)")
        logger.log_info1(f"Fragment: {self.fragment}")
        logger.log_info1("\nProjecting orbitals to fragment")
        logger.log_info1(
            f"Cutoff method: {self.cutoff_method} \nCutoff value: {self.cutoff}"
        )
        self.fragment = self._parse_fragment(self.fragment)
        self.P_frag, self.X_mm = self._make_fragment_projector()
        self.executed = True
        self.partition = self._make_embedding()
        self._print_embedding_info(**self.partition)
        logger.log_info1("\nMO space is updated.")
        self._update_mo_space_from_partition()
        logger.log_info1("\nASET procedure completed.")

        return self

    def _check_parameters(self):
        self.cutoff_method = self.cutoff_method.lower()
        assert self.cutoff_method in [
            "threshold",
            "cumulative_threshold",
            "num_of_orbitals",
        ], f"Invalid cutoff method: {self.cutoff_method}"
        if self.cutoff_method == "threshold":
            assert (
                self.cutoff > 0 and self.cutoff < 1
            ), f"threshold must be in [0, 1], got {self.cutoff}"
        elif self.cutoff_method == "cumulative_threshold":
            assert (
                self.cutoff > 0
            ), f"Cumulative threshold must be positive, got {self.cutoff}"
        elif self.cutoff_method == "num_of_orbitals":
            assert (
                self.num_A_docc >= 0 and self.num_A_uocc >= 0
            ), f"Number of occupied and virtual orbitals in Fragment A must be non-negative, got {self.num_A_docc}, {self.num_A_uocc}"

<<<<<<< HEAD
    def _parse_fragment(self, frag_str: str | list[str]) -> list[int]:
=======
    def _parse_fragment(self, frag_list: list[str]) -> list[int]:
>>>>>>> 009ba8af
        """
        Parse a list of fragment specification strings into atom indices.

        Supported input formats (all 1-indexed for the user):
            ["C"]         → all carbon atoms
            ["C1"]        → carbon atom #1
            ["C1-3"]      → carbon atoms #1 through #3
            ["C", "N2"]   → all carbon atoms and nitrogen atom #2

        Parameters
        ----------
        frag_list : list[str]
            A list of fragment specifications like ["C1-3", "N"].

        Returns
        -------
        list[int]
            A sorted list of unique atom indices (0-based) matching the specification.
        """

        atom_indices = []

        for token in frag_list:
            match = re.match(self._regex, token)
            if not match:
                raise ValueError(f"Invalid fragment specification: {token}")

            symbol = match.group(1)  # e.g., "C"
            start = match.group(2)  # e.g., "1"
            end = match.group(3)  # e.g., "3" (if it's a range)

            try:
                Z = ATOM_SYMBOL_TO_Z[symbol]
            except KeyError:
                raise ValueError(f"Unknown atom symbol: {symbol}")

            # ensure the element actually exists
            if Z not in self.system.atom_counts:
                raise ValueError(f"Element {symbol} is not present in the system.")

            element_atoms = self.atom_to_center[Z]

            # No index provided (e.g., "C") → select all atoms of this element
            if start is None:
                atom_indices.extend(element_atoms)
                continue

            else:
                # Convert 1-based user indices to 0-based Python indices
                start_idx = int(start) - 1
                end_idx = int(end) if end else start_idx + 1

                # Bounds check
                if end_idx > len(element_atoms):
                    raise IndexError(
                        f"Fragment index range {start}-{end or start} out of bounds "
                        f"for element {symbol} (only {len(element_atoms)} atoms available)."
                    )

                # Slice the appropriate atoms (relative to atoms of that element)
                atom_indices.extend(element_atoms[start_idx:end_idx])

        return sorted(set(atom_indices))

    def _make_fragment_projector(self):
        """
        Build an AO-space fragment projector P = S^T (S_A) S in the minimal-AO basis:
        1. Compute AO overlap S_mm
        2. Extract fragment block S_A
        3. Pseudo invert S_A and embed into full minimal-AO space
        4. Form P_frag = S_mm @ S_A_nn @ S_mm

        Returns
        ------
        P_frag : ndarray
            The fragment projector matrix in the full minimal-AO space.
        X_mm : ndarray
            The metric-orthogonalizer (S_mm^1/2).
        """
        # 1. Compute minAO overlap S_mm
        S_mm = ints.overlap(self.system.minao_basis)
        nbf_m = S_mm.shape[0]

        # 2. Collect ao indices in fragment
        frag_ao_indices = []
        for atom_idx in self.fragment:
            # atomic number for this atom
            Z_i = int(self.system.atoms[atom_idx][0])

            # make sure that element is present
            if Z_i not in self.atom_to_center:
                raise ValueError(f"Element Z={Z_i} not in system.atom_to_center")

            # get the list of all atom‐indices of this element
            element_atoms = self.atom_to_center[Z_i]  # e.g. [0, 2] for two H’s

            # find which position in that list our atom_idx occupies
            rel_idx = element_atoms.index(atom_idx)

            # now fetch the AO indices for that element & rel_idx
            ao_list = self.atom_to_aos[Z_i][rel_idx]
            frag_ao_indices.extend(ao_list)

        frag_ao_indices = sorted(set(frag_ao_indices))

        # 3. Build fragment overlap block S_A and invert
        S_A = S_mm[np.ix_(frag_ao_indices, frag_ao_indices)]
        S_A_inv = np.linalg.pinv(S_A, rcond=1e-8)

        # 4. Embed S_A_inv into full space and form projector
        S_A_mm = np.zeros((nbf_m, nbf_m))
        for i, mu in enumerate(frag_ao_indices):
            for j, nu in enumerate(frag_ao_indices):
                S_A_mm[mu, nu] = S_A_inv[i, j]
        X_mm = invsqrt_matrix(S_mm)
        P_ao = S_mm @ S_A_mm @ S_mm
        P_frag = X_mm @ P_ao @ X_mm

        # check for hermiticity
        if not np.allclose(P_frag, P_frag.conj().T, atol=1e-8):
            raise RuntimeError("Fragment projector is not Hermitian.")
        # check for idempotency
        if not np.allclose(P_frag @ P_frag, P_frag, atol=1e-8):
            raise RuntimeError("Fragment projector is not idempotent.")

        return P_frag, X_mm

    def _make_embedding(self):
        """
        Perform Orbital Partitioning for ASET.
        """
        Ca = self.Ca
        S_fm = ints.overlap(self.system.basis, self.system.minao_basis)
        X_mm = self.X_mm

        # Build the projection operator from full AO into orthonormal min‐AO
        T = X_mm @ S_fm.T

        # Project full‐AO basis MOs into the minimal basis:
        C_min = T @ Ca  # shape (n_minAO, nmo)

        # Build the fragment projector in the minimal basis
        P_frag = self.P_frag
        F = C_min.T @ P_frag @ C_min

        # 6) Split F into occupied and virtual blocks
        core_inds = self.mo_space.core_indices
        actv_inds = self.mo_space.active_indices
        virt_inds = self.mo_space.virtual_indices

        # Split F
        F_oo = F[np.ix_(core_inds, core_inds)]
        F_vv = F[np.ix_(virt_inds, virt_inds)]
        lo_vals, Uo = np.linalg.eigh(F_oo)
        lv_vals, Uv = np.linalg.eigh(F_vv)
        occ_pairs = zip(core_inds, lo_vals)
        vir_pairs = zip(virt_inds, lv_vals)

        # Partition by cutoff
        index_A_occ, index_B_occ = [], []
        index_A_vir, index_B_vir = [], []
        if self.cutoff_method == "threshold":
            # Select orbitals with eigenvalues above the threshold
            for i, v in occ_pairs:
                (index_A_occ if v > self.cutoff else index_B_occ).append(i)
            for i, v in vir_pairs:
                (index_A_vir if v > self.cutoff else index_B_vir).append(i)
        elif self.cutoff_method == "cumulative_threshold":
            # total occupied / virtual eigenvalue sums
            sum_lo = float(np.sum(lo_vals))
            sum_lv = float(np.sum(lv_vals))

            # occupied cumulative‐threshold partitioning
            tmp = 0.0
            for idx_rel, v in enumerate(lo_vals):
                tmp += v
                cum_l_o = tmp / sum_lo
                i = core_inds[idx_rel]
                if cum_l_o < self.cutoff:
                    index_A_occ.append(i)
                else:
                    index_B_occ.append(i)
                    if v > 0.5:
                        logger.log_info1(
                            f"Warning! Occupied orbital {i+1} has eigenvalue {v:8.6f} "
                            "and is assigned to B."
                        )

            # virtual cumulative‐threshold partitioning
            tmp = 0.0
            for idx_rel, v in enumerate(lv_vals):
                tmp += v
                cum_l_v = tmp / sum_lv
                i = virt_inds[idx_rel]
                if cum_l_v < self.cutoff:
                    index_A_vir.append(i)
                else:
                    index_B_vir.append(i)
                    if v > 0.5:
                        logger.log_info1(
                            f"Warning! Virtual orbital {i+1} has eigenvalue {v:8.6f} "
                            "and is assigned to B."
                        )

        elif self.cutoff_method == "num_of_orbitals":
            for i, v in enumerate(lo_vals):
                glob_i = core_inds[i]
                if i < self.num_A_docc:
                    index_A_occ.append(glob_i)
                else:
                    index_B_occ.append(glob_i)
                    if v > 0.5:
                        logger.log_info1(
                            f"Warning! Occupied orbital {glob_i+1} has eigenvalue {v:8.6f} "
                            "and is assigned to B."
                        )

            for i, v in enumerate(lv_vals):
                glob_i = virt_inds[i]
                if i < self.num_A_uocc:
                    index_A_vir.append(glob_i)
                else:
                    index_B_vir.append(glob_i)
                    if v > 0.5:
                        logger.log_info1(
                            f"Warning! Virtual orbital {glob_i+1} has eigenvalue {v:8.6f} "
                            "and is assigned to B."
                        )

        # # Semi-canonicalize the blocks
        if not self.semicanonicalize_active:
            logger.log_info1(
                f"\nSkipping semicanonicalization of active space orbitals."
            )
        if not self.semicanonicalize_frozen:
            logger.log_info1(
                f"\nSkipping semicanonicalization of frozen core and frozen virtual orbitals."
            )

        C_tilde = self.Ca.copy()
        frozen_core_inds = self.mo_space.frozen_core_indices
        frozen_virt_inds = self.mo_space.frozen_virtual_indices
        g1_sf = self.parent_method.ci_solver.make_average_sf_1rdm()
        emb_space = EmbeddingMOSpace(
            nmo=self.nmo,
            frozen_core_orbitals=frozen_core_inds,
            B_core_orbitals=index_B_occ,
            A_core_orbitals=index_A_occ,
            active_orbitals=actv_inds,
            A_virtual_orbitals=index_A_vir,
            B_virtual_orbitals=index_B_vir,
            frozen_virtual_orbitals=frozen_virt_inds,
        )

        semican = Semicanonicalizer(
            g1_sf=g1_sf,
            C=C_tilde,
            system=self.system,
            mo_space=emb_space,
            do_frozen=self.semicanonicalize_frozen,
            do_active=self.semicanonicalize_active,
        )
        self.C[0] = semican.C_semican.copy()

        return {
            "index_A_occ": index_A_occ,
            "index_actv": actv_inds,
            "index_A_vir": index_A_vir,
            "index_B_occ": index_B_occ,
            "index_B_vir": index_B_vir,
            "lo_vals": lo_vals,
            "lv_vals": lv_vals,
        }

    def _print_embedding_info(self, **info: dict[str, np.ndarray | list[int]]) -> None:
        """
        Print the sizes and MO lists for fragment embedding
        """
        index_A_occ = info["index_A_occ"]
        index_actv = info["index_actv"]
        index_A_vir = info["index_A_vir"]
        index_B_occ = info["index_B_occ"]
        index_B_vir = info["index_B_vir"]
        lo_vals: np.ndarray = info["lo_vals"]
        lv_vals: np.ndarray = info["lv_vals"]

        core_inds = self.mo_space.core_indices
        virt_inds = self.mo_space.virtual_indices
        num_Fo = len(self.mo_space.frozen_core_indices)
        num_Ao = len(index_A_occ)
        num_Av = len(index_A_vir)
        num_Bo = len(index_B_occ)
        num_Bv = len(index_B_vir)
        num_Fv = len(self.mo_space.frozen_virtual_indices)
        num_actv = len(index_actv)

        # Environment A
        logger.log_info1("\nFrozen-Orbital Embedding MOs (Fragment A):")
        logger.log_info1("    ============================")
        logger.log_info1("      MO     Type    <phi|P|phi>")
        logger.log_info1("    ----------------------------")
        for i in index_A_occ:
            local = core_inds.index(i)
            val = lo_vals[local]
            logger.log_info1(f"      {i+1:4d}  occupied  {val:8.6f}")

        for i in index_actv:
            logger.log_info1(f"      {i+1:4d}  active    --")
        for i in index_A_vir:
            local = virt_inds.index(i)
            val = lv_vals[local]
            logger.log_info1(f"      {i+1:4d}  virtual   {val:8.6f}")

        # Environment B
        total_env = num_Bo + num_Bv
        if total_env < 50:
            logger.log_info1("\n    Frozen‑orbital Embedding MOs (Environment B)")
            logger.log_info1("    ============================")
            logger.log_info1("      MO     Type    <phi|P|phi>")
            logger.log_info1("    ----------------------------")
            for i in index_B_occ:
                local = core_inds.index(i)
                val = lo_vals[local]
                logger.log_info1(f"    {i+1:4d}   Occupied   {val:8.6f}")
            for i in index_B_vir:
                local = virt_inds.index(i)
                val = lv_vals[local]
                logger.log_info1(f"    {i+1:4d}   Virtual    {val:8.6f}")
            logger.log_info1("    ============================")
        else:
            logger.log_info1(
                "\n    Frozen‑orbital Embedding MOs (Environment B) more than 50, no printing."
            )

        # Summary
        logger.log_info1("\n  Summary:")
        logger.log_info1(
            f"    System (A): {num_Ao} Occupied MOs, {num_actv} Active MOs, {num_Av} Virtual MOs"
        )
        logger.log_info1(
            f"    Environment (B): {num_Bo} Occupied MOs, {num_Bv} Virtual MOs"
        )
        logger.log_info1(
            f"    Frozen Orbitals: {num_Fo} Core MOs, {num_Fv} Virtual MOs\n"
        )

    def _update_mo_space_from_partition(self):
        """
        Update the MO space based on the partitioning results.
        """

        self.mo_space = MOSpace(
            nmo=self.system.nmo,
            active_orbitals=self.partition["index_actv"],
            core_orbitals=self.partition["index_A_occ"],
            frozen_core_orbitals=sorted(
                set(self.mo_space.frozen_core_indices + self.partition["index_B_occ"])
            ),
            frozen_virtual_orbitals=sorted(
                set(self.mo_space.frozen_virtual_indices + self.partition["index_B_vir"])
            ),
        )
        return self.mo_space<|MERGE_RESOLUTION|>--- conflicted
+++ resolved
@@ -7,13 +7,8 @@
 from forte2.state import MOSpace, EmbeddingMOSpace
 from forte2.system.basis_utils import BasisInfo
 from forte2.helpers import logger
-<<<<<<< HEAD
+from forte2.helpers.matrix_functions import invsqrt_matrix
 from forte2.base_classes.mixins import MOsMixin, SystemMixin, MOSpaceMixin
-from forte2.orbopt import MCOptimizer
-=======
-from forte2.helpers.matrix_functions import invsqrt_matrix
-from forte2.base_classes.mixins import MOsMixin, SystemMixin
->>>>>>> 009ba8af
 from forte2.system.atom_data import ATOM_SYMBOL_TO_Z
 from forte2.orbitals.semicanonicalizer import Semicanonicalizer
 
@@ -134,11 +129,7 @@
                 self.num_A_docc >= 0 and self.num_A_uocc >= 0
             ), f"Number of occupied and virtual orbitals in Fragment A must be non-negative, got {self.num_A_docc}, {self.num_A_uocc}"
 
-<<<<<<< HEAD
     def _parse_fragment(self, frag_str: str | list[str]) -> list[int]:
-=======
-    def _parse_fragment(self, frag_list: list[str]) -> list[int]:
->>>>>>> 009ba8af
         """
         Parse a list of fragment specification strings into atom indices.
 
