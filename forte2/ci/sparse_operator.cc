--- conflicted
+++ resolved
@@ -72,6 +72,14 @@
     add(sqop, phase * coefficient);
 }
 
+SparseOperator SparseOperatorList::to_operator() const {
+    SparseOperator op;
+    for (const auto& [sqop, c] : elements()) {
+        op.add(sqop, c);
+    }
+    return op;
+}
+
 SparseOperator operator*(const SparseOperator& lhs, const SparseOperator& rhs) {
     SparseOperator result;
     for (const auto& [sqop_lhs, c_lhs] : lhs.elements()) {
@@ -114,7 +122,6 @@
     return C;
 }
 
-<<<<<<< HEAD
 void SparseOperatorList::add_term_from_str(std::string str, sparse_scalar_t coefficient,
                                            bool allow_reordering) {
     auto [sqop, phase] = make_sq_operator_string(str, allow_reordering);
@@ -137,58 +144,4 @@
     add(sqop, sign * coefficient);
 }
 
-SparseOperator sparse_operator_hamiltonian(double scalar, np_matrix& oei_a, np_matrix& oei_b,
-                                           np_tensor4& tei_aa, np_tensor4& tei_ab,
-                                           np_tensor4& tei_bb, double screen_thresh) {
-    SparseOperator H;
-    auto oei_a_view = oei_a.view();
-    auto oei_b_view = oei_b.view();
-    auto tei_aa_view = tei_aa.view();
-    auto tei_ab_view = tei_ab.view();
-    auto tei_bb_view = tei_bb.view();
-    size_t nmo = oei_a.shape(0);
-
-    H.add_term_from_str("[]", scalar);
-
-    for (size_t p = 0; p < nmo; p++) {
-        for (size_t q = 0; q < nmo; q++) {
-            // std::abs used to handle complex numbers
-            if (std::abs(oei_a_view(p, q)) > screen_thresh) {
-                H.add(SQOperatorString({p}, {}, {q}, {}), oei_a_view(p, q));
-            }
-            if (std::abs(oei_b_view(p, q)) > screen_thresh) {
-                H.add(SQOperatorString({}, {p}, {}, {q}), oei_b_view(p, q));
-            }
-        }
-    }
-    for (size_t p = 0; p < nmo; p++) {
-        for (size_t q = p + 1; q < nmo; q++) {
-            for (size_t r = 0; r < nmo; r++) {
-                for (size_t s = r + 1; s < nmo; s++) {
-                    if (std::abs(tei_aa_view(p, q, r, s)) > screen_thresh) {
-                        H.add(SQOperatorString({p, q}, {}, {s, r}, {}), tei_aa_view(p, q, r, s));
-                    }
-                    if (std::abs(tei_bb_view(p, q, r, s)) > screen_thresh) {
-                        H.add(SQOperatorString({}, {p, q}, {}, {s, r}), tei_bb_view(p, q, r, s));
-                    }
-                }
-            }
-        }
-    }
-    for (size_t p = 0; p < nmo; p++) {
-        for (size_t q = 0; q < nmo; q++) {
-            for (size_t r = 0; r < nmo; r++) {
-                for (size_t s = 0; s < nmo; s++) {
-                    if (std::abs(tei_ab_view(p, q, r, s)) > screen_thresh) {
-                        H.add(SQOperatorString({p}, {q}, {r}, {s}), tei_ab_view(p, q, r, s));
-                    }
-                }
-            }
-        }
-    }
-    return H;
-}
-
-=======
->>>>>>> 9c091f68
 } // namespace forte2