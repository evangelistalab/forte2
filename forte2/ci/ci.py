--- conflicted
+++ resolved
@@ -75,12 +75,9 @@
         SystemMixin.copy_from_upstream(self, self.parent_method)
         MOsMixin.copy_from_upstream(self, self.parent_method)
 
-<<<<<<< HEAD
-=======
         logging.info(
             f"\nRunning CI with orbitals: {self.orbitals}, state: {self.state}, nroot: {self.nroot}"
         )
->>>>>>> b0232aa2
         # Generate the integrals with all the orbital spaces flattened
         self.flattened_orbitals = [orb for sublist in self.orbitals for orb in sublist]
 
@@ -101,19 +98,11 @@
             self.gas_max,
         )
 
-<<<<<<< HEAD
-        print(f"\nNumber of α electrons: {self.ci_strings.na}")
-        print(f"Number of β electrons: {self.ci_strings.nb}")
-        print(f"Number of α strings: {self.ci_strings.nas}")
-        print(f"Number of β strings: {self.ci_strings.nbs}")
-        print(f"Number of determinants: {self.ci_strings.ndet}")
-=======
-        logging.info(f"\nNumber of α electrons: {ci_strings.na}")
-        logging.info(f"Number of β electrons: {ci_strings.nb}")
-        logging.info(f"Number of α strings: {ci_strings.nas}")
-        logging.info(f"Number of β strings: {ci_strings.nbs}")
-        logging.info(f"Number of determinants: {ci_strings.ndet}")
->>>>>>> b0232aa2
+        logging.info(f"\nNumber of α electrons: {self.ci_strings.na}")
+        logging.info(f"Number of β electrons: {self.ci_strings.nb}")
+        logging.info(f"Number of α strings: {self.ci_strings.nas}")
+        logging.info(f"Number of β strings: {self.ci_strings.nbs}")
+        logging.info(f"Number of determinants: {self.ci_strings.ndet}")
 
         self.spin_adapter = forte2.CISpinAdapter(
             self.state.multiplicity - 1, self.state.twice_ms, self.norb
@@ -208,12 +197,7 @@
     def _test_rdms(self):
         # Compute the RDMs from the CI vectors
         # and verify the energy from the RDMs matches the CI energy
-<<<<<<< HEAD
-        print("\nComputing RDMs from CI vectors.\n")
-=======
         logging.info("\nComputing RDMs from CI vectors.\n")
-        rdms = {}
->>>>>>> b0232aa2
         for root in range(self.nroot):
             root_rdms = {}
             root_rdms["rdm1"] = self.make_rdm1_sf(self.evecs[:, root])
