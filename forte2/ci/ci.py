--- conflicted
+++ resolved
@@ -309,7 +309,6 @@
 
         self.solver.add_guesses(guess_mat)
 
-<<<<<<< HEAD
     def make_rdm1_sf(self, ci_vec):
         ci_vec_det = np.zeros((self.ndet))
         self.spin_adapter.csf_C_to_det_C(ci_vec, ci_vec_det)
@@ -361,7 +360,7 @@
         self.spin_adapter.csf_C_to_det_C(ci_l, ci_l_det)
         self.spin_adapter.csf_C_to_det_C(ci_r, ci_r_det)
         return self.ci_sigma_builder.rdm2_sf(ci_l_det, ci_r_det)
-=======
+
 
 class CASCI(CI):
     def __init__(self, ncasorb, ncaselec, charge=0, multiplicity=1, ms=0.0, nroot=1):
@@ -432,5 +431,4 @@
             gas_max=[nel_corr, 2],
         )
         self = super().__call__(method)
-        return self
->>>>>>> 2c0b69cb
+        return self