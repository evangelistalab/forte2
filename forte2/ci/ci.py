--- conflicted
+++ resolved
@@ -78,7 +78,8 @@
         MOsMixin.copy_from_upstream(self, self.parent_method)
 
         logger.log(
-            f"\nRunning CI with orbitals: {self.orbitals}, state: {self.state}, nroot: {self.nroot}"
+            f"\nRunning CI with orbitals: {self.orbitals}, state: {self.state}, nroot: {self.nroot}",
+            self.log_level,
         )
         # Generate the integrals with all the orbital spaces flattened
         self.flattened_orbitals = [orb for sublist in self.orbitals for orb in sublist]
@@ -99,31 +100,20 @@
             self.gas_min,
             self.gas_max,
         )
-        ci_strings.set_log_level(self.log_level)
-
-<<<<<<< HEAD
-        logging.info(f"\nNumber of α electrons: {self.ci_strings.na}")
-        logging.info(f"Number of β electrons: {self.ci_strings.nb}")
-        logging.info(f"Number of α strings: {self.ci_strings.nas}")
-        logging.info(f"Number of β strings: {self.ci_strings.nbs}")
-        logging.info(f"Number of determinants: {self.ci_strings.ndet}")
-=======
-        logger.log(f"\nNumber of α electrons: {ci_strings.na}", self.log_level)
-        logger.log(f"Number of β electrons: {ci_strings.nb}", self.log_level)
-        logger.log(f"Number of α strings: {ci_strings.nas}", self.log_level)
-        logger.log(f"Number of β strings: {ci_strings.nbs}", self.log_level)
-        logger.log(f"Number of determinants: {ci_strings.ndet}", self.log_level)
->>>>>>> 552942b0
+        self.ci_strings.set_log_level(self.log_level)
+
+        logger.log(f"\nNumber of α electrons: {self.ci_strings.na}", self.log_level)
+        logger.log(f"Number of β electrons: {self.ci_strings.nb}", self.log_level)
+        logger.log(f"Number of α strings: {self.ci_strings.nas}", self.log_level)
+        logger.log(f"Number of β strings: {self.ci_strings.nbs}", self.log_level)
+        logger.log(f"Number of determinants: {self.ci_strings.ndet}", self.log_level)
 
         self.spin_adapter = forte2.CISpinAdapter(
             self.state.multiplicity - 1, self.state.twice_ms, self.norb
         )
-<<<<<<< HEAD
+        self.spin_adapter.set_log_level(self.log_level)
         self.dets = self.ci_strings.make_determinants()
-=======
-        self.spin_adapter.set_log_level(self.log_level)
-        self.dets = ci_strings.make_determinants()
->>>>>>> 552942b0
+
         self.spin_adapter.prepare_couplings(self.dets)
         logger.log(f"Number of CSFs: {self.spin_adapter.ncsf()}", self.log_level)
 
@@ -144,10 +134,9 @@
         # This object handles some temporary memory deallocated at destruction
         # and is used to compute the Hamiltonian matrix elements in the determinant basis
         self.ci_sigma_builder = forte2.CISigmaBuilder(
-            self.ci_strings, self.ints.E, self.ints.H, self.ints.V
+            self.ci_strings, self.ints.E, self.ints.H, self.ints.V, self.log_level
         )
         self.ci_sigma_builder.set_memory(self.ci_builder_memory)
-        self.ci_sigma_builder.set_log_level(self.log_level)
 
         Hdiag = self.ci_sigma_builder.form_Hdiag_csf(
             self.dets, self.spin_adapter, spin_adapt_full_preconditioner=False
@@ -163,6 +152,7 @@
                 e_tol=self.econv,  # eigenvalue convergence
                 r_tol=self.rconv,  # residual convergence
                 maxiter=self.maxiter,
+                log_level=self.log_level,
             )
 
         # 4. Compute diagonal of the Hamiltonian
@@ -210,12 +200,7 @@
     def _test_rdms(self):
         # Compute the RDMs from the CI vectors
         # and verify the energy from the RDMs matches the CI energy
-<<<<<<< HEAD
-        logging.info("\nComputing RDMs from CI vectors.\n")
-=======
         logger.log("\nComputing RDMs from CI vectors.\n", self.log_level)
-        rdms = {}
->>>>>>> 552942b0
         for root in range(self.nroot):
             root_rdms = {}
             root_rdms["rdm1"] = self.make_rdm1_sf(self.evecs[:, root])
@@ -270,7 +255,9 @@
                 + np.einsum("ijkl,ijkl", root_rdms["rdm2_ab"], self.ints.V)
                 + np.einsum("ijkl,ijkl", root_rdms["rdm2_bb_full"], A) * 0.25
             )
-            logging.info(f"CI energy from expanded RDMs: {rdms_energy:.6f} Eh")
+            logger.log(
+                f"CI energy from expanded RDMs: {rdms_energy:.6f} Eh", self.log_level
+            )
 
             assert np.isclose(
                 self.E[root], rdms_energy
@@ -285,13 +272,17 @@
                     self.ints.V,
                 )
             )
-            logging.info(f"CI energy from spin-free RDMs: {rdms_energy:.6f} Eh")
+            logger.log(
+                f"CI energy from spin-free RDMs: {rdms_energy:.6f} Eh", self.log_level
+            )
 
             assert np.isclose(
                 self.E[root], rdms_energy
             ), f"CI energy {self.E[root]} Eh does not match RDMs energy {rdms_energy} Eh"
 
-            logging.info(f"RDMs for root {root} validated successfully.\n")
+            logger.log(
+                f"RDMs for root {root} validated successfully.\n", self.log_level
+            )
 
     def _build_guess_vectors(self, Hdiag):
         """
