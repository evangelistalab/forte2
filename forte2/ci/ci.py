from dataclasses import dataclass, field
from collections import OrderedDict

import numpy as np

from forte2 import CIStrings, CISigmaBuilder, CISpinAdapter, cpp_helpers
from forte2.state.state import State
from forte2.helpers.comparisons import approx
from forte2.helpers.davidsonliu import DavidsonLiuSolver
from forte2.base_classes.active_space_solver import ActiveSpaceSolver
from forte2.helpers import logger
from forte2.state import MOSpace
from forte2.jkbuilder import RestrictedMOIntegrals
from forte2.props import get_1e_property
from forte2.orbitals import Semicanonicalizer
from .ci_utils import (
    pretty_print_gas_info,
    pretty_print_ci_summary,
    pretty_print_ci_nat_occ_numbers,
    pretty_print_ci_dets,
    pretty_print_ci_transition_props,
)


@dataclass
class _CIBase:
    """
    A general configuration interaction (CI) solver class for a single `State`.
    Although possible, is not recommended to instantiate this class directly.
    Consider using the `CI` class instead.

    Parameters
    ----------
    mo_space : MOSpace
        Specifies the GASes and core orbitals.
    state : State
        The electronic state for which the CI is solved.
    ints : RestrictedMOIntegrals
        The molecular orbital integrals for the system.
    nroot : int
        The number of roots to compute.
    do_test_rdms : bool, optional, default=False
        If True, compute and test the reduced density matrices (RDMs) after the CI calculation.
    log_level : int, optional
        The logging level for the CI solver. Defaults to the global logger's verbosity level.
    ci_algorithm : str, optional, default="hz"
        The algorithm used for the CI sigma builder.
    guess_per_root : int, optional, default=2
        The number of guess vectors for each root.
    ndets_per_guess : int, optional, default=10
        The number of determinants per guess vector.
    collapse_per_root : int, optional, default=2
        The number of determinants to collapse per root.
    basis_per_root : int, optional, default=4
        The maximum number of basis vectors per root.
    maxiter : int, optional, default=100
        The maximum number of iterations for the Davidson-Liu solver.
    econv : float, optional, default=1e-10
        The energy convergence threshold for the solver.
    rconv : float, optional, default=1e-5
        The residual convergence threshold for the solver.
    energy_shift : float, optional, default=None
        An energy shift to find roots around. If None, no shift is applied.

    Attributes
    ----------
    eigensolver : DavidsonLiuSolver
        The eigensolver used to find the roots of the CI problem.
    E (evals) : NDArray
        The eigenvalues (energies) of the CI problem.
    evecs : NDArray
        The eigenvectors (CI coefficients) of the CI problem.

    """

    mo_space: MOSpace
    state: State
    ints: RestrictedMOIntegrals
    nroot: int
    do_test_rdms: bool = False
    log_level: int = field(default=logger.get_verbosity_level())

    ### Sigma builder parameters
    ci_algorithm: str = "hz"

    ### Davidson-Liu parameters
    guess_per_root: int = 2
    ndets_per_guess: int = 10
    collapse_per_root: int = 2
    basis_per_root: int = 4
    maxiter: int = 100
    econv: float = 1e-10
    rconv: float = 1e-5
    energy_shift: float = None

    ### Non-init attributes
    ci_builder_memory: int = field(default=1024, init=False)  # in MB
    first_run: bool = field(default=True, init=False)
    executed: bool = field(default=False, init=False)

    def __post_init__(self):
        self.norb = self.mo_space.nactv
        self.ncore = self.mo_space.ncore
        self.ngas = self.mo_space.ngas
        self.gas_min = self.state.gas_min
        self.gas_max = self.state.gas_max
        self.eigensolver = None

    def _ci_solver_startup(self):
        self.orbital_symmetry = [
            [0] * len(self.mo_space.active_orbitals[x]) for x in range(self.ngas)
        ]
        self.ci_strings = CIStrings(
            self.state.na - self.ncore,
            self.state.nb - self.ncore,
            self.state.symmetry,
            self.orbital_symmetry,
            self.gas_min,
            self.gas_max,
        )       

        pretty_print_gas_info(self.ci_strings)

        logger.log(f"\nNumber of α electrons: {self.ci_strings.na}", self.log_level)
        logger.log(f"Number of β electrons: {self.ci_strings.nb}", self.log_level)
        logger.log(f"Number of α strings: {self.ci_strings.nas}", self.log_level)
        logger.log(f"Number of β strings: {self.ci_strings.nbs}", self.log_level)
        logger.log(f"Number of determinants: {self.ci_strings.ndet}", self.log_level)

        if self.ci_strings.ndet == 0:
            raise ValueError(
                "No determinants could be generated for the given state and orbitals."
            )

        self.spin_adapter = CISpinAdapter(
            self.state.multiplicity - 1, self.state.twice_ms, self.norb
        )
        self.spin_adapter.set_log_level(self.log_level)
        self.dets = self.ci_strings.make_determinants()

        self.spin_adapter.prepare_couplings(self.dets)
        logger.log(f"Number of CSFs: {self.spin_adapter.ncsf()}", self.log_level)

        # 1. Allocate memory for the CI vectors
        self.ndet = self.ci_strings.ndet
        self.basis_size = self.spin_adapter.ncsf()

        # Create the CI vectors that will hold the results of the sigma builder in the
        # determinant basis
        self.b_det = np.zeros((self.ndet))
        self.sigma_det = np.zeros((self.ndet))

    def run(self):
        if not self.executed:
            self._ci_solver_startup()

        # Create the CISigmaBuilder from the CI strings and integrals
        # This object handles some temporary memory deallocated at destruction
        # and is used to compute the Hamiltonian matrix elements in the determinant basis
        self.ci_sigma_builder = CISigmaBuilder(
            self.ci_strings, self.ints.E, self.ints.H, self.ints.V, self.log_level
        )
        self.ci_sigma_builder.set_memory(self.ci_builder_memory)
        self.ci_sigma_builder.set_algorithm(self.ci_algorithm)

        Hdiag = self.ci_sigma_builder.form_Hdiag_csf(
            self.dets, self.spin_adapter, spin_adapt_full_preconditioner=False
        )

        # If there is only one determinant, we can skip calling the eigensolver
        if self.ndet == 1:
            self.evals = np.array([Hdiag[0]])
            self.evecs = np.ones((1, 1))
            logger.log(f"Final CI Energy Root {0}: {self.evals[0]:20.12f} [Eh]", self.log_level)
            self.executed = True
            return self

        # 3. Instantiate and configure solver
        if self.eigensolver is None:
            self.eigensolver = DavidsonLiuSolver(
                size=self.basis_size,  # size of the basis (number of CSF if we spin adapt)
                nroot=self.nroot,
                collapse_per_root=self.collapse_per_root,
                basis_per_root=self.basis_per_root,
                e_tol=self.econv,  # eigenvalue convergence
                r_tol=self.rconv,  # residual convergence
                maxiter=self.maxiter,
                eta=self.energy_shift,
                log_level=self.log_level,
            )

        # 4. Compute diagonal of the Hamiltonian
        self.eigensolver.add_h_diag(Hdiag)

        # 5. Build the guess vectors if this is the first run
        if self.first_run:
            self._build_guess_vectors(Hdiag)
            self.first_run = False

        def sigma_builder(Bblock, Sblock):
            # Compute the sigma block from the basis block
            ncols = Bblock.shape[1]
            for i in range(ncols):
                self.spin_adapter.csf_C_to_det_C(Bblock[:, i], self.b_det)
                self.ci_sigma_builder.Hamiltonian(self.b_det, self.sigma_det)
                # self.sigma_det = np.dot(Hex, self.b_det)
                self.spin_adapter.det_C_to_csf_C(self.sigma_det, Sblock[:, i])

        self.eigensolver.add_sigma_builder(sigma_builder)

        # 6. Run Davidson
        self.evals, self.evecs = self.eigensolver.solve()

        logger.log("\nDavidson-Liu solver converged.\n", self.log_level)

        # 7. Store the final energy and properties
        self.E = self.evals
        for i, e in enumerate(self.evals):
            logger.log(f"Final CI Energy Root {i}: {e:20.12f} [Eh]", self.log_level)

        h_tot, h_aabb, h_aaaa, h_bbbb = self.ci_sigma_builder.avg_build_time()
        logger.log("\nAverage CI Sigma Builder time summary:", self.log_level)
        logger.log(f"h_aabb time:    {h_aabb:.3f} s/build", self.log_level)
        logger.log(f"h_aaaa time:    {h_aaaa:.3f} s/build", self.log_level)
        logger.log(f"h_bbbb time:    {h_bbbb:.3f} s/build", self.log_level)
        logger.log(f"total time:     {h_tot:.3f} s/build", self.log_level)

        if self.do_test_rdms:
            self._test_rdms()

        self.executed = True

        return self

    def _test_rdms(self):
        # Compute the RDMs from the CI vectors
        # and verify the energy from the RDMs matches the CI energy
        logger.log("\nComputing RDMs from CI vectors.\n", self.log_level)
        for root in range(self.nroot):
            root_rdms = {}
            root_rdms["rdm1"] = self.make_sf_1rdm(root)
<<<<<<< HEAD
            rdm2_aa, rdm2_ab, rdm2_bb = self.make_sd_rdm2(root, full=False)
=======
            rdm2_aa, rdm2_ab, rdm2_bb = self.make_sd_2rdm(root)
>>>>>>> 0911ddbf
            root_rdms["rdm2_aa"] = rdm2_aa
            root_rdms["rdm2_ab"] = rdm2_ab
            root_rdms["rdm2_bb"] = rdm2_bb

<<<<<<< HEAD
            rdm2_aa_full, _, rdm2_bb_full = self.make_sd_rdm2(root, full=True)
            root_rdms["rdm2_aa_full"] = rdm2_aa_full
            root_rdms["rdm2_bb_full"] = rdm2_bb_full
=======
            rdm2_aa_full, _, rdm2_bb_full = self.make_sd_2rdm(root)
            # Convert to full-dimension RDMs
            root_rdms["rdm2_aa_full"] = cpp_helpers.packed_tensor4_to_tensor4(rdm2_aa_full)
            root_rdms["rdm2_bb_full"] = cpp_helpers.packed_tensor4_to_tensor4(rdm2_bb_full)
>>>>>>> 0911ddbf

            root_rdms["rdm2_sf"] = self.make_sf_2rdm(root)

            # Compute the energy from the RDMs
            # from the numpy tensor V[i, j, k, l] = <ij|kl> make the np matrix with indices
            # V[i > j, k > l] = <ij|kl>
            i_idx, j_idx = np.tril_indices(self.norb, k=-1)
            # broadcast into a 2D matrix
            i_row = i_idx[:, None]
            j_row = j_idx[:, None]
            i_col = i_idx[None, :]
            j_col = j_idx[None, :]
            # Create the antisymmetrized two electron integrals matrix
            A = self.ints.V.copy()
            A -= np.einsum("ijkl->ijlk", self.ints.V)
            M = A[i_row, j_row, i_col, j_col]
            rdms_energy = (
                self.ints.E
                + np.einsum("ij,ij", root_rdms["rdm1"], self.ints.H)
                + np.einsum("ij,ij", root_rdms["rdm2_aa"], M)
                + np.einsum("ijkl,ijkl", root_rdms["rdm2_ab"], self.ints.V)
                + np.einsum("ij,ij", root_rdms["rdm2_bb"], M)
            )
            logger.log(
                f"CI energy from RDMs:           {rdms_energy:.12f} Eh", self.log_level
            )
            assert np.isclose(
                self.E[root], rdms_energy
            ), f"CI energy {self.E[root]} Eh does not match RDMs energy {rdms_energy} Eh"

            rdms_energy = (
                self.ints.E
                + np.einsum("ij,ij", root_rdms["rdm1"], self.ints.H)
                + np.einsum("ijkl,ijkl", root_rdms["rdm2_aa_full"], A) * 0.25
                + np.einsum("ijkl,ijkl", root_rdms["rdm2_ab"], self.ints.V)
                + np.einsum("ijkl,ijkl", root_rdms["rdm2_bb_full"], A) * 0.25
            )
            logger.log(
                f"CI energy from expanded RDMs:  {rdms_energy:.12f} Eh", self.log_level
            )

            assert self.E[root] == approx(rdms_energy)

            rdms_energy = (
                self.ints.E
                + np.einsum("ij,ij", root_rdms["rdm1"], self.ints.H)
                + np.einsum(
                    "ijkl,ijkl",
                    0.5 * root_rdms["rdm2_sf"],
                    self.ints.V,
                )
            )
            logger.log(
                f"CI energy from spin-free RDMs: {rdms_energy:.12f} Eh", self.log_level
            )

            assert self.E[root] == approx(rdms_energy)

            logger.log(
                f"RDMs for root {root} validated successfully.\n", self.log_level
            )

    def _build_guess_vectors(self, Hdiag):
        """
        Build the guess vectors for the CI calculation.
        This method is a placeholder and should be implemented in subclasses.
        """

        # determine the number of guess vectors
        self.num_guess_states = min(self.guess_per_root * self.nroot, self.basis_size)
        logger.log(f"Number of guess states: {self.num_guess_states}", self.log_level)
        nguess_dets = min(self.ndets_per_guess * self.num_guess_states, self.basis_size)
        logger.log(f"Number of guess basis: {nguess_dets}", self.log_level)

        # find the indices of the elements of Hdiag with the lowest values
        if self.energy_shift is not None:
            indices = np.argsort(np.abs(Hdiag - self.energy_shift))[:nguess_dets]
        else:
            indices = np.argsort(Hdiag)[:nguess_dets]

        # create the Hamiltonian matrix in the basis of the guess CSFs
        Hguess = np.zeros((nguess_dets, nguess_dets))
        for i, I in enumerate(indices):
            for j, J in enumerate(indices):
                if i >= j:
                    Hij = self.ci_sigma_builder.slater_rules_csf(
                        self.dets, self.spin_adapter, I, J
                    )
                    Hguess[i, j] = Hij
                    Hguess[j, i] = Hij

        # Diagonalize the Hamiltonian to get the initial guess vectors
        evals_guess, evecs_guess = np.linalg.eigh(Hguess)

        # Select the lowest eigenvalues and their corresponding eigenvectors
        guess_mat = np.zeros((self.basis_size, self.num_guess_states))
        for i in range(self.num_guess_states):
            guess = evecs_guess[:, i]
            for j, d in enumerate(indices):
                guess_mat[d, i] = guess[j]

        self.eigensolver.add_guesses(guess_mat)

<<<<<<< HEAD
    def make_sf_1rdm(self, root_idx):
        """
        Make the spin-free one-particle RDM from a CI vector.

        Parameters
        ----------
        root_idx : int
            The index of the root for which to compute the RDM.
=======
    def make_sd_1rdm(self, left_root:int, right_root:int | None = None):
        r"""
        Make the spin-dependent one-particle RDM for two CI roots.

        Parameters
        ----------
        left_root : int
            the CI root for the bra state.
        right_root : int | None, optional (default=left_root)
            the CI root for the ket state.
>>>>>>> 0911ddbf

        Returns
        -------
        tuple[NDArray, NDArray]:
            Spin-dependent one-particle RDMs (a, b).
        """
<<<<<<< HEAD
        ci_vec = self.evecs[:, root_idx]
        ci_vec_det = np.zeros((self.ndet))
        self.spin_adapter.csf_C_to_det_C(ci_vec, ci_vec_det)
        return self.ci_sigma_builder.sf_1rdm(ci_vec_det, ci_vec_det)

    def make_sf_tdm1(self, r_idx, l_idx):
=======
        left_ci_vec_det = np.zeros((self.ndet))
        self.spin_adapter.csf_C_to_det_C(self.evecs[:, left_root], left_ci_vec_det)
        if right_root is None:
            right_ci_vec_det = left_ci_vec_det
        else:
            right_ci_vec_det = np.zeros((self.ndet))
            self.spin_adapter.csf_C_to_det_C(self.evecs[:, right_root], right_ci_vec_det)
        a = self.ci_sigma_builder.a_1rdm(left_ci_vec_det, right_ci_vec_det)
        b = self.ci_sigma_builder.b_1rdm(left_ci_vec_det, right_ci_vec_det)
        return a, b 

    def make_sd_2rdm(self, left_root:int, right_root:int | None = None):
        """
        Make the spin-dependent two-particle RDMs (aa, ab, bb) for two CI roots.

        Parameters
        ----------
        left_root : int
            the CI root for the bra state.
        right_root : int | None, optional (default=left_root)
            the CI root for the ket state.

        Returns
        -------
        tuple[NDArray, NDArray, NDArray]:
            Spin-dependent two-particle RDMs (aa, ab, bb).
        """
        left_ci_vec_det = np.zeros((self.ndet))
        self.spin_adapter.csf_C_to_det_C(self.evecs[:, left_root], left_ci_vec_det)
        if right_root is None:
            right_ci_vec_det = left_ci_vec_det
        else:
            right_ci_vec_det = np.zeros((self.ndet))
            self.spin_adapter.csf_C_to_det_C(self.evecs[:, right_root], right_ci_vec_det)
        aa = self.ci_sigma_builder.aa_2rdm(left_ci_vec_det, right_ci_vec_det)
        ab = self.ci_sigma_builder.ab_2rdm(left_ci_vec_det, right_ci_vec_det)
        bb = self.ci_sigma_builder.bb_2rdm(left_ci_vec_det, right_ci_vec_det)
        return aa, ab, bb
    
    def make_sd_3rdm(self, left_root:int, right_root:int | None = None):
>>>>>>> 0911ddbf
        """
        Make the spin-dependent three-particle RDMs (aaa, aab, abb, bbb) for two CI roots.

        Parameters
        ----------
<<<<<<< HEAD
        r_idx : int
            The index of the right CI vector.
        l_idx : int
            The index of the left CI vector.
=======
        left_root : int
            the CI root for the bra state.
        right_root : int | None, optional (default=left_root)
            the CI root for the ket state.
>>>>>>> 0911ddbf

        Returns
        -------
        tuple[NDArray, NDArray, NDArray, NDArray]:
            Spin-dependent three-particle RDMs (aaa, aab, abb, bbb).
        """
<<<<<<< HEAD
        ci_r = self.evecs[:, r_idx]
        ci_l = self.evecs[:, l_idx]
        ci_l_det = np.zeros((self.ndet))
        ci_r_det = np.zeros((self.ndet))
        self.spin_adapter.csf_C_to_det_C(ci_l, ci_l_det)
        self.spin_adapter.csf_C_to_det_C(ci_r, ci_r_det)
        return self.ci_sigma_builder.sf_1rdm(ci_l_det, ci_r_det)

    def make_sd_rdm2(self, root_idx, full=True):
=======
        left_ci_vec_det = np.zeros((self.ndet))
        self.spin_adapter.csf_C_to_det_C(self.evecs[:, left_root], left_ci_vec_det)
        if right_root is None:
            right_ci_vec_det = left_ci_vec_det
        else:
            right_ci_vec_det = np.zeros((self.ndet))
            self.spin_adapter.csf_C_to_det_C(self.evecs[:, right_root], right_ci_vec_det)
    
        aaa = self.ci_sigma_builder.aaa_3rdm(left_ci_vec_det, right_ci_vec_det)
        aab = self.ci_sigma_builder.aab_3rdm(left_ci_vec_det, right_ci_vec_det)
        abb = self.ci_sigma_builder.abb_3rdm(left_ci_vec_det, right_ci_vec_det)
        bbb = self.ci_sigma_builder.bbb_3rdm(left_ci_vec_det, right_ci_vec_det)
        return aaa, aab, abb, bbb

    def make_sf_1rdm(self, left_root:int, right_root:int | None = None):
>>>>>>> 0911ddbf
        """
        Make the spin-free one-particle RDM for two CI roots.

        Parameters
        ----------
<<<<<<< HEAD
        root_idx : int
            The index of the root for which to compute the RDMs.
        full : bool, optional, default=True
            If True, compute the full-dimension RDMs, otherwise compute compact aa and bb RDMs.
=======
        left_root : int
            the CI root for the bra state.
        right_root : int | None, optional (default=left_root)
            the CI root for the ket state.
>>>>>>> 0911ddbf

        Returns
        -------
        NDArray
            Spin-free one-particle RDM.
        """
<<<<<<< HEAD
        ci_vec = self.evecs[:, root_idx]
        ci_vec_det = np.zeros((self.ndet))
        self.spin_adapter.csf_C_to_det_C(ci_vec, ci_vec_det)
        aa = self.ci_sigma_builder.aa_2rdm(ci_vec_det, ci_vec_det)
        bb = self.ci_sigma_builder.bb_2rdm(ci_vec_det, ci_vec_det)
        if full:
            # Convert to full-dimension RDMs
            aa = cpp_helpers.packed_tensor4_to_tensor4(aa)
            bb = cpp_helpers.packed_tensor4_to_tensor4(bb)
        ab = self.ci_sigma_builder.ab_2rdm(ci_vec_det, ci_vec_det)
        return aa, ab, bb

    def make_sf_2rdm(self, root_idx):
=======
        left_ci_vec_det = np.zeros((self.ndet))
        self.spin_adapter.csf_C_to_det_C(self.evecs[:, left_root], left_ci_vec_det)
        if right_root is None:
            right_ci_vec_det = left_ci_vec_det
        else:
            right_ci_vec_det = np.zeros((self.ndet))
            self.spin_adapter.csf_C_to_det_C(self.evecs[:, right_root], right_ci_vec_det)
        return self.ci_sigma_builder.sf_1rdm(left_ci_vec_det, right_ci_vec_det)

    def make_sf_2rdm(self, left_root:int, right_root:int | None = None):
        """
        Make the spin-free two-particle RDM for two CI roots.

        Parameters
        ----------
        left_root : int
            the CI root for the bra state.
        right_root : int | None, optional (default=left_root)
            the CI root for the ket state.

        Returns
        -------
        NDArray
            Spin-free two-particle RDM.
        """
        left_ci_vec_det = np.zeros((self.ndet))
        self.spin_adapter.csf_C_to_det_C(self.evecs[:, left_root], left_ci_vec_det)
        if right_root is None:
            right_ci_vec_det = left_ci_vec_det
        else:
            right_ci_vec_det = np.zeros((self.ndet))
            self.spin_adapter.csf_C_to_det_C(self.evecs[:, right_root], right_ci_vec_det)
        return self.ci_sigma_builder.sf_2rdm(left_ci_vec_det, right_ci_vec_det)

    def make_sf_3rdm(self, left_root:int, right_root:int | None = None):
>>>>>>> 0911ddbf
        """
        Make the spin-free three-particle RDM for two CI roots.

        Parameters
        ----------
<<<<<<< HEAD
        root_idx : int
            The index of the root for which to compute the RDM.
=======
        left_root : int
            the CI root for the bra state.
        right_root : int | None, optional (default=left_root)
            the CI root for the ket state.
>>>>>>> 0911ddbf

        Returns
        -------
        NDArray
            Spin-free three-particle RDM.
        """
<<<<<<< HEAD
        ci_vec = self.evecs[:, root_idx]
        ci_vec_det = np.zeros((self.ndet))
        self.spin_adapter.csf_C_to_det_C(ci_vec, ci_vec_det)
        return self.ci_sigma_builder.sf_2rdm(ci_vec_det, ci_vec_det)

    def make_sf_3rdm(self, root_idx):
=======
        left_ci_vec_det = np.zeros((self.ndet))
        self.spin_adapter.csf_C_to_det_C(self.evecs[:, left_root], left_ci_vec_det)
        if right_root is None:
            right_ci_vec_det = left_ci_vec_det
        else:
            right_ci_vec_det = np.zeros((self.ndet))
            self.spin_adapter.csf_C_to_det_C(self.evecs[:, right_root], right_ci_vec_det)
        return self.ci_sigma_builder.sf_3rdm(left_ci_vec_det, right_ci_vec_det)


    def make_sf_2cumulant(self, left_root:int, right_root:int | None = None):
        """
        Make the spin-free cumulant of the two-particle RDM for two CI roots.

        Parameters
        ----------
        left_root : int
            the CI root for the bra state.
        right_root : int | None, optional (default=left_root)
            the CI root for the ket state.

        Returns
        -------
        NDArray
            Spin-free cumulant of the two-particle RDM.
        """
        left_ci_vec_det = np.zeros((self.ndet))
        self.spin_adapter.csf_C_to_det_C(self.evecs[:, left_root], left_ci_vec_det)
        if right_root is None:
            right_ci_vec_det = left_ci_vec_det
        else:
            right_ci_vec_det = np.zeros((self.ndet))
            self.spin_adapter.csf_C_to_det_C(self.evecs[:, right_root], right_ci_vec_det)
        return self.ci_sigma_builder.sf_2cumulant(left_ci_vec_det, right_ci_vec_det)

    def make_sf_3cumulant(self, left_root:int, right_root:int | None = None):
>>>>>>> 0911ddbf
        """
        Make the spin-free cumulant of the three-particle RDM for two CI roots.

        Parameters
        ----------
<<<<<<< HEAD
        root_idx : int
            The index of the root for which to compute the RDM.
=======
        left_root : int
            the CI root for the bra state.
        right_root : int | None, optional (default=left_root)
            the CI root for the ket state.
>>>>>>> 0911ddbf

        Returns
        -------
        NDArray
            Spin-free cumulant of the three-particle RDM.
        """
<<<<<<< HEAD
        ci_vec = self.evecs[:, root_idx]
        ci_vec_det = np.zeros((self.ndet))
        self.spin_adapter.csf_C_to_det_C(ci_vec, ci_vec_det)
        return self.ci_sigma_builder.sf_3rdm(ci_vec_det, ci_vec_det)
=======
        left_ci_vec_det = np.zeros((self.ndet))
        self.spin_adapter.csf_C_to_det_C(self.evecs[:, left_root], left_ci_vec_det)
        if right_root is None:
            right_ci_vec_det = left_ci_vec_det
        else:
            right_ci_vec_det = np.zeros((self.ndet))
            self.spin_adapter.csf_C_to_det_C(self.evecs[:, right_root], right_ci_vec_det)
        return self.ci_sigma_builder.sf_3cumulant(left_ci_vec_det, right_ci_vec_det)

>>>>>>> 0911ddbf

    def compute_natural_occupation_numbers(self):
        """
        Compute the natural occupation numbers from the spin-free 1-RDMs.

        Returns
        -------
        (norb, nroot) NDArray
            The natural occupation numbers for each root.
        """
        if not self.executed:
            raise RuntimeError("CI solver has not been executed yet.")
        no = np.zeros((self.norb, self.nroot))
        for i in range(self.nroot):
            g1 = self.make_sf_1rdm(i)
            no[:, i] = np.linalg.eigvalsh(g1)[::-1]

        return no

    def set_ints(self, scalar, oei, tei):
        """
        Set the active-space integrals for the CI solver.

        Parameters
        ----------
        scalar : float
            The scalar energy term.
        oei : NDArray
            One-electron active-space integrals in the MO basis.
        tei : NDArray
            Two-electron active-space integrals in the MO basis.
        """
        self.ints.E = scalar
        self.ints.H = oei
        self.ints.V = tei

    def set_maxiter(self, maxiter):
        """
        Set the maximum number of iterations for the CI solver.

        Parameters
        ----------
        maxiter : int
            The maximum number of iterations to set.
        """
        self.maxiter = maxiter
        if self.eigensolver is not None:
            self.eigensolver.maxiter = maxiter

    def get_maxiter(self):
        """
        Get the maximum number of iterations for the CI solver.

        Returns
        -------
        int
            The maximum number of iterations.
        """
        return self.maxiter

    def get_top_determinants(self, n=5):
        """
        Get the top `n` determinants for each root based on their coefficients in the CI vector.

        Parameters
        ----------
        n : int, optional, default=5
            The number of top determinants to return.

        Returns
        -------
        list[list[tuple[Determinant, float]]]
            A list of lists, where each inner list contains tuples of the top determinants
            and their coefficients for each root.
        """
        if not self.executed:
            raise RuntimeError("CI solver has not been executed yet.")

        top_dets_per_root = []
        for i in range(self.nroot):
            top_dets = []
            ci_det = np.zeros((self.ndet))
            self.spin_adapter.csf_C_to_det_C(self.evecs[:, i], ci_det)
            argsort = np.argsort(np.abs(ci_det))[::-1]  # descending in absolute coeff
            for j in range(n):
                if j < len(argsort):
                    top_dets.append((self.dets[argsort[j]], ci_det[argsort[j]]))
            top_dets_per_root.append(top_dets)

        return top_dets_per_root


@dataclass
class CISolver(ActiveSpaceSolver):
    """
    A general configuration interaction (CI) solver class.
    This solver is can be called iteratively, e.g., in a MCSCF loop or a DSRG reference relaxation loop.

    Parameters
    ----------
    states : State | list[State]
        The electronic states for which the CI is solved. Can be a single state or a list of states.
        A state-averaged CI is performed if multiple states are provided.
    nroots : int | list[int], optional, default=1
        The number of roots to compute.
        If a list is provided, each element corresponds to the number of roots for each state.
        If a single integer is provided, `states` must be a single `State` object.
    weights : list[float] | list[list[float]], optional
        The weights for state averaging.
        If a list of lists is provided, each sublist corresponds to the weights for each state.
        The number of weights must match the number of roots for each state.
        If not provided, equal weights are assumed for all states.
        If a single list is provided, `states` must be a single `State` object.
    mo_space : MOSpace, optional
        A `MOSpace` object defining the partitioning of the molecular orbitals.
        If not provided, CISolver must be called with a parent method that has MOSpaceMixin (e.g., AVAS).
        If provided, it overrides the one from the parent method.
    guess_per_root : int, optional, default=2
        The number of guess vectors for each root.
    ndets_per_guess : int, optional, default=10
        The number of determinants per guess vector.
    collapse_per_root : int, optional, default=2
        The number of determinants to collapse per root.
    basis_per_root : int, optional, default=4
        The maximum number of basis vectors per root.
    maxiter : int, optional, default=100
        The maximum number of iterations for the Davidson-Liu solver.
    econv : float, optional, default=1e-10
        The energy convergence threshold for the solver.
    rconv : float, optional, default=1e-5
        The residual convergence threshold for the solver.
    energy_shift : float, optional, default=None
        An energy shift to find roots around. If None, no shift is applied.
    do_test_rdms : bool, optional, default=False
        If True, compute and test the reduced density matrices (RDMs) after the CI calculation.
    log_level : int, optional
        The logging level for the CI solver. Defaults to the global logger's verbosity level.
    ci_algorithm : str, optional, default="hz"
        The algorithm used for the CI sigma builder.
    """

    ### Davidson-Liu parameters
    guess_per_root: int = 2
    ndets_per_guess: int = 10
    collapse_per_root: int = 2
    basis_per_root: int = 4
    maxiter: int = 100
    econv: float = 1e-10
    rconv: float = 1e-5
    energy_shift: float = None

    do_test_rdms: bool = False
    log_level: int = field(default=logger.get_verbosity_level())

    ### Sigma builder parameters
    ci_algorithm: str = "hz"

    ### Non-init attributes
    ci_builder_memory: int = field(default=1024, init=False)  # in MB
    first_run: bool = field(default=True, init=False)
    executed: bool = field(default=False, init=False)

    def __call__(self, method):
        self.parent_method = method
        return self

    def _startup(self):
        super()._startup()
        self.norb = self.mo_space.nactv
        # no distinction between core and frozen core in the CI solver
        self.core_indices = (
            self.mo_space.frozen_core_indices + self.mo_space.core_indices
        )
        self.active_indices = self.mo_space.active_indices

        ints = RestrictedMOIntegrals(
            self.system,
            self.C[0],
            self.active_indices,
            self.core_indices,
            use_aux_corr=True,
        )

        self.ci_solvers = []
        for i, state in enumerate(self.sa_info.states):
            # Create a CI solver for each state and MOSpace
            self.ci_solvers.append(
                _CIBase(
                    mo_space=self.mo_space,
                    ints=ints,
                    state=state,
                    nroot=self.sa_info.nroots[i],
                    do_test_rdms=self.do_test_rdms,
                    ci_algorithm=self.ci_algorithm,
                    guess_per_root=self.guess_per_root,
                    ndets_per_guess=self.ndets_per_guess,
                    collapse_per_root=self.collapse_per_root,
                    basis_per_root=self.basis_per_root,
                    maxiter=self.maxiter,
                    econv=self.econv,
                    rconv=self.rconv,
                    energy_shift=self.energy_shift,
                    log_level=self.log_level,
                )
            )

    def run(self):
        if self.first_run:
            self._startup()
            self.first_run = False

        self.evals_per_solver = []
        for ci_solver in self.ci_solvers:
            ci_solver.run()
            self.evals_per_solver.append(ci_solver.evals)

        self.evals_flat = np.concatenate(self.evals_per_solver)
        self.E_avg = self.compute_average_energy()

        self.E = self.evals_flat

        self.executed = True
        return self

    def compute_average_energy(self):
        """
        Compute the average energy from the CI roots using the weights.

        Returns
        -------
        float
            Average energy of the CI roots.
        """
        return np.dot(self.weights_flat, self.evals_flat)

    def make_average_sf_1rdm(self):
        """
        Make the average spin-free one-particle RDM from the CI vectors.

        Returns
        -------
        NDArray
            Average spin-free one-particle RDM.
        """
        rdm1 = np.zeros((self.norb,) * 2)
        for i, ci_solver in enumerate(self.ci_solvers):
            for j in range(ci_solver.nroot):
<<<<<<< HEAD
                rdm1 += ci_solver.make_sf_1rdm(j) * self.weights[i][j]
=======
                rdm1 += (
                    ci_solver.make_sf_1rdm(j) * self.weights[i][j]
                )
>>>>>>> 0911ddbf
        return rdm1

    def make_average_sf_2rdm(self):
        """
        Make the average spin-free two-particle RDM from the CI vectors.

        Returns
        -------
        NDArray
            Average spin-free two-particle RDM.
        """
        rdm2 = np.zeros((self.norb,) * 4)
        for i, ci_solver in enumerate(self.ci_solvers):
            for j in range(ci_solver.nroot):
                rdm2 += ci_solver.make_sf_2rdm(j) * self.weights[i][j]
<<<<<<< HEAD
=======
                                   
>>>>>>> 0911ddbf
        return rdm2

    def set_ints(self, scalar, oei, tei):
        """
        Set the active-space integrals for the CI solver.

        Parameters
        ----------
        scalar : float
            The scalar energy term.
        oei : NDArray
            One-electron active-space integrals in the MO basis.
        tei : NDArray
            Two-electron active-space integrals in the MO basis.
        """
        for ci_solver in self.ci_solvers:
            ci_solver.ints.E = scalar
            ci_solver.ints.H = oei
            ci_solver.ints.V = tei

    def compute_natural_occupation_numbers(self):
        """
        Compute the natural occupation numbers for the CI states.

        Returns
        -------
        (norb, nroot) NDArray
            The natural occupation numbers for each root.
        """
        nos = []
        for ci_solver in self.ci_solvers:
            nos.append(ci_solver.compute_natural_occupation_numbers())
        self.nat_occs = np.concatenate(nos, axis=1)

    def get_top_determinants(self, n=5):
        """
        Get the top `n` determinants for each root based on their coefficients in the CI vector.

        Parameters
        ----------
        n : int, optional, default=5
            The number of top determinants to return.

        Returns
        -------
        top_dets : list[list[tuple[Determinant, float]]]]
            top_dets[i] contains a list of tuples (Determinant, coefficient) for the `i`-th root.
        """
        top_dets = []
        for ci_solver in self.ci_solvers:
            top_dets += ci_solver.get_top_determinants(n)
        return top_dets

    def compute_transition_properties(self, C=None):
        """
        Compute the transition dipole moments and oscillator strengths from the spin-free 1-TDMs.
        The results are stored in `self.tdm_per_solver` and `self.fosc_per_solver`.
        """
        if not self.executed:
            raise RuntimeError("CI solver has not been executed yet.")

        if C is None:
            C = self.C[0]

        Cact = C[:, self.active_indices]
        Ccore = C[:, self.core_indices]
        # factor of 2 for spin-summed 1-RDM
        rdm_core = 2 * np.einsum("pi,qi->pq", Ccore, Ccore.conj(), optimize=True)
        # this includes nuclear dipole contribution
        core_dip = get_1e_property(
            self.system, rdm_core, property_name="dipole", unit="au"
        )
        self.tdm_per_solver = []
        self.fosc_per_solver = []

        for ici, ci_solver in enumerate(self.ci_solvers):
            tdmdict = OrderedDict()
            foscdict = OrderedDict()
            for i in range(ci_solver.nroot):
                rdm = ci_solver.make_sf_1rdm(i)
                rdm = np.einsum("ij,pi,qj->pq", rdm, Cact, Cact.conj(), optimize=True)
                dip = get_1e_property(
                    self.system, rdm, property_name="electric_dipole", unit="au"
                )
                tdmdict[(i, i)] = dip + core_dip
                foscdict[(i, i)] = 0.0  # No oscillator strength for i->i transitions
                for j in range(i + 1, ci_solver.nroot):
<<<<<<< HEAD
                    tdm = ci_solver.make_sf_tdm1(i, j)
=======
                    tdm = ci_solver.make_sf_1rdm(i, j)
>>>>>>> 0911ddbf
                    tdm = np.einsum(
                        "ij,pi,qj->pq", tdm, Cact, Cact.conj(), optimize=True
                    )
                    tdip = get_1e_property(
                        self.system, tdm, property_name="electric_dipole", unit="au"
                    )
                    tdmdict[(i, j)] = tdip
                    vte = self.evals_per_solver[ici][j] - self.evals_per_solver[ici][i]
                    foscdict[(i, j)] = (2 / 3) * vte * np.linalg.norm(tdip) ** 2
            self.fosc_per_solver.append(foscdict)
            self.tdm_per_solver.append(tdmdict)


@dataclass
class CI(CISolver):
    """
    CI solver specialized for a single CI calculation. (i.e., not used in a loop).
    See `CISolver` for all parameters and attributes.
    """

    do_transition_dipole: bool = False

    def run(self):
        super().run()
        self._post_process()
        if self.final_orbital == "semicanonical":
            semi = Semicanonicalizer(
                mo_space=self.mo_space,
                g1_sf=self.make_average_sf_1rdm(),
                C=self.C[0],
                system=self.system,
            )
            semi.run()
            self.C[0] = semi.C_semican.copy()

            # recompute the CI vectors in the semicanonical basis
            ints = RestrictedMOIntegrals(
                self.system,
                self.C[0],
                self.active_indices,
                self.core_indices,
                use_aux_corr=True,
            )
            self.set_ints(ints.E, ints.H, ints.V)
            super().run()

        return self

    def _post_process(self):
        pretty_print_ci_summary(self.sa_info, self.evals_per_solver)
        self.compute_natural_occupation_numbers()
        pretty_print_ci_nat_occ_numbers(self.sa_info, self.mo_space, self.nat_occs)
        top_dets = self.get_top_determinants()
        pretty_print_ci_dets(self.sa_info, self.mo_space, top_dets)

        if self.do_transition_dipole:
            self.compute_transition_properties()
            pretty_print_ci_transition_props(
                self.sa_info,
                self.tdm_per_solver,
                self.fosc_per_solver,
                self.evals_per_solver,
            )<|MERGE_RESOLUTION|>--- conflicted
+++ resolved
@@ -239,25 +239,15 @@
         for root in range(self.nroot):
             root_rdms = {}
             root_rdms["rdm1"] = self.make_sf_1rdm(root)
-<<<<<<< HEAD
-            rdm2_aa, rdm2_ab, rdm2_bb = self.make_sd_rdm2(root, full=False)
-=======
             rdm2_aa, rdm2_ab, rdm2_bb = self.make_sd_2rdm(root)
->>>>>>> 0911ddbf
             root_rdms["rdm2_aa"] = rdm2_aa
             root_rdms["rdm2_ab"] = rdm2_ab
             root_rdms["rdm2_bb"] = rdm2_bb
 
-<<<<<<< HEAD
-            rdm2_aa_full, _, rdm2_bb_full = self.make_sd_rdm2(root, full=True)
-            root_rdms["rdm2_aa_full"] = rdm2_aa_full
-            root_rdms["rdm2_bb_full"] = rdm2_bb_full
-=======
             rdm2_aa_full, _, rdm2_bb_full = self.make_sd_2rdm(root)
             # Convert to full-dimension RDMs
             root_rdms["rdm2_aa_full"] = cpp_helpers.packed_tensor4_to_tensor4(rdm2_aa_full)
             root_rdms["rdm2_bb_full"] = cpp_helpers.packed_tensor4_to_tensor4(rdm2_bb_full)
->>>>>>> 0911ddbf
 
             root_rdms["rdm2_sf"] = self.make_sf_2rdm(root)
 
@@ -361,16 +351,6 @@
 
         self.eigensolver.add_guesses(guess_mat)
 
-<<<<<<< HEAD
-    def make_sf_1rdm(self, root_idx):
-        """
-        Make the spin-free one-particle RDM from a CI vector.
-
-        Parameters
-        ----------
-        root_idx : int
-            The index of the root for which to compute the RDM.
-=======
     def make_sd_1rdm(self, left_root:int, right_root:int | None = None):
         r"""
         Make the spin-dependent one-particle RDM for two CI roots.
@@ -381,21 +361,12 @@
             the CI root for the bra state.
         right_root : int | None, optional (default=left_root)
             the CI root for the ket state.
->>>>>>> 0911ddbf
 
         Returns
         -------
         tuple[NDArray, NDArray]:
             Spin-dependent one-particle RDMs (a, b).
         """
-<<<<<<< HEAD
-        ci_vec = self.evecs[:, root_idx]
-        ci_vec_det = np.zeros((self.ndet))
-        self.spin_adapter.csf_C_to_det_C(ci_vec, ci_vec_det)
-        return self.ci_sigma_builder.sf_1rdm(ci_vec_det, ci_vec_det)
-
-    def make_sf_tdm1(self, r_idx, l_idx):
-=======
         left_ci_vec_det = np.zeros((self.ndet))
         self.spin_adapter.csf_C_to_det_C(self.evecs[:, left_root], left_ci_vec_det)
         if right_root is None:
@@ -436,40 +407,21 @@
         return aa, ab, bb
     
     def make_sd_3rdm(self, left_root:int, right_root:int | None = None):
->>>>>>> 0911ddbf
         """
         Make the spin-dependent three-particle RDMs (aaa, aab, abb, bbb) for two CI roots.
 
         Parameters
         ----------
-<<<<<<< HEAD
-        r_idx : int
-            The index of the right CI vector.
-        l_idx : int
-            The index of the left CI vector.
-=======
         left_root : int
             the CI root for the bra state.
         right_root : int | None, optional (default=left_root)
             the CI root for the ket state.
->>>>>>> 0911ddbf
 
         Returns
         -------
         tuple[NDArray, NDArray, NDArray, NDArray]:
             Spin-dependent three-particle RDMs (aaa, aab, abb, bbb).
         """
-<<<<<<< HEAD
-        ci_r = self.evecs[:, r_idx]
-        ci_l = self.evecs[:, l_idx]
-        ci_l_det = np.zeros((self.ndet))
-        ci_r_det = np.zeros((self.ndet))
-        self.spin_adapter.csf_C_to_det_C(ci_l, ci_l_det)
-        self.spin_adapter.csf_C_to_det_C(ci_r, ci_r_det)
-        return self.ci_sigma_builder.sf_1rdm(ci_l_det, ci_r_det)
-
-    def make_sd_rdm2(self, root_idx, full=True):
-=======
         left_ci_vec_det = np.zeros((self.ndet))
         self.spin_adapter.csf_C_to_det_C(self.evecs[:, left_root], left_ci_vec_det)
         if right_root is None:
@@ -485,44 +437,21 @@
         return aaa, aab, abb, bbb
 
     def make_sf_1rdm(self, left_root:int, right_root:int | None = None):
->>>>>>> 0911ddbf
         """
         Make the spin-free one-particle RDM for two CI roots.
 
         Parameters
         ----------
-<<<<<<< HEAD
-        root_idx : int
-            The index of the root for which to compute the RDMs.
-        full : bool, optional, default=True
-            If True, compute the full-dimension RDMs, otherwise compute compact aa and bb RDMs.
-=======
         left_root : int
             the CI root for the bra state.
         right_root : int | None, optional (default=left_root)
             the CI root for the ket state.
->>>>>>> 0911ddbf
 
         Returns
         -------
         NDArray
             Spin-free one-particle RDM.
         """
-<<<<<<< HEAD
-        ci_vec = self.evecs[:, root_idx]
-        ci_vec_det = np.zeros((self.ndet))
-        self.spin_adapter.csf_C_to_det_C(ci_vec, ci_vec_det)
-        aa = self.ci_sigma_builder.aa_2rdm(ci_vec_det, ci_vec_det)
-        bb = self.ci_sigma_builder.bb_2rdm(ci_vec_det, ci_vec_det)
-        if full:
-            # Convert to full-dimension RDMs
-            aa = cpp_helpers.packed_tensor4_to_tensor4(aa)
-            bb = cpp_helpers.packed_tensor4_to_tensor4(bb)
-        ab = self.ci_sigma_builder.ab_2rdm(ci_vec_det, ci_vec_det)
-        return aa, ab, bb
-
-    def make_sf_2rdm(self, root_idx):
-=======
         left_ci_vec_det = np.zeros((self.ndet))
         self.spin_adapter.csf_C_to_det_C(self.evecs[:, left_root], left_ci_vec_det)
         if right_root is None:
@@ -558,35 +487,21 @@
         return self.ci_sigma_builder.sf_2rdm(left_ci_vec_det, right_ci_vec_det)
 
     def make_sf_3rdm(self, left_root:int, right_root:int | None = None):
->>>>>>> 0911ddbf
         """
         Make the spin-free three-particle RDM for two CI roots.
 
         Parameters
         ----------
-<<<<<<< HEAD
-        root_idx : int
-            The index of the root for which to compute the RDM.
-=======
         left_root : int
             the CI root for the bra state.
         right_root : int | None, optional (default=left_root)
             the CI root for the ket state.
->>>>>>> 0911ddbf
 
         Returns
         -------
         NDArray
             Spin-free three-particle RDM.
         """
-<<<<<<< HEAD
-        ci_vec = self.evecs[:, root_idx]
-        ci_vec_det = np.zeros((self.ndet))
-        self.spin_adapter.csf_C_to_det_C(ci_vec, ci_vec_det)
-        return self.ci_sigma_builder.sf_2rdm(ci_vec_det, ci_vec_det)
-
-    def make_sf_3rdm(self, root_idx):
-=======
         left_ci_vec_det = np.zeros((self.ndet))
         self.spin_adapter.csf_C_to_det_C(self.evecs[:, left_root], left_ci_vec_det)
         if right_root is None:
@@ -623,33 +538,21 @@
         return self.ci_sigma_builder.sf_2cumulant(left_ci_vec_det, right_ci_vec_det)
 
     def make_sf_3cumulant(self, left_root:int, right_root:int | None = None):
->>>>>>> 0911ddbf
         """
         Make the spin-free cumulant of the three-particle RDM for two CI roots.
 
         Parameters
         ----------
-<<<<<<< HEAD
-        root_idx : int
-            The index of the root for which to compute the RDM.
-=======
         left_root : int
             the CI root for the bra state.
         right_root : int | None, optional (default=left_root)
             the CI root for the ket state.
->>>>>>> 0911ddbf
 
         Returns
         -------
         NDArray
             Spin-free cumulant of the three-particle RDM.
         """
-<<<<<<< HEAD
-        ci_vec = self.evecs[:, root_idx]
-        ci_vec_det = np.zeros((self.ndet))
-        self.spin_adapter.csf_C_to_det_C(ci_vec, ci_vec_det)
-        return self.ci_sigma_builder.sf_3rdm(ci_vec_det, ci_vec_det)
-=======
         left_ci_vec_det = np.zeros((self.ndet))
         self.spin_adapter.csf_C_to_det_C(self.evecs[:, left_root], left_ci_vec_det)
         if right_root is None:
@@ -659,7 +562,6 @@
             self.spin_adapter.csf_C_to_det_C(self.evecs[:, right_root], right_ci_vec_det)
         return self.ci_sigma_builder.sf_3cumulant(left_ci_vec_det, right_ci_vec_det)
 
->>>>>>> 0911ddbf
 
     def compute_natural_occupation_numbers(self):
         """
@@ -907,13 +809,9 @@
         rdm1 = np.zeros((self.norb,) * 2)
         for i, ci_solver in enumerate(self.ci_solvers):
             for j in range(ci_solver.nroot):
-<<<<<<< HEAD
-                rdm1 += ci_solver.make_sf_1rdm(j) * self.weights[i][j]
-=======
                 rdm1 += (
                     ci_solver.make_sf_1rdm(j) * self.weights[i][j]
                 )
->>>>>>> 0911ddbf
         return rdm1
 
     def make_average_sf_2rdm(self):
@@ -929,10 +827,7 @@
         for i, ci_solver in enumerate(self.ci_solvers):
             for j in range(ci_solver.nroot):
                 rdm2 += ci_solver.make_sf_2rdm(j) * self.weights[i][j]
-<<<<<<< HEAD
-=======
                                    
->>>>>>> 0911ddbf
         return rdm2
 
     def set_ints(self, scalar, oei, tei):
@@ -1020,11 +915,7 @@
                 tdmdict[(i, i)] = dip + core_dip
                 foscdict[(i, i)] = 0.0  # No oscillator strength for i->i transitions
                 for j in range(i + 1, ci_solver.nroot):
-<<<<<<< HEAD
-                    tdm = ci_solver.make_sf_tdm1(i, j)
-=======
                     tdm = ci_solver.make_sf_1rdm(i, j)
->>>>>>> 0911ddbf
                     tdm = np.einsum(
                         "ij,pi,qj->pq", tdm, Cact, Cact.conj(), optimize=True
                     )
