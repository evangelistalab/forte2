--- conflicted
+++ resolved
@@ -103,11 +103,7 @@
             self.C[0],
             self.flattened_orbitals,
             self.core_orbitals,
-<<<<<<< HEAD
-            use_jkfit=False,
-=======
             use_aux_corr=True,
->>>>>>> 58222e70
         )
 
         # 2. Create the string lists
