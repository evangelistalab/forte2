#pragma once

#include <functional>
#include <vector>
#include <cmath>
#include <span>

#include "helpers/ndarray.h"

#include "ci/ci_string_lists.h"
#include "ci/slater_rules.h"
#include "ci/ci_spin_adapter.h"

namespace forte2 {

class CISigmaBuilder {
  public:
    // == Class Constructor ==
    CISigmaBuilder(const CIStrings& lists, double E, np_matrix& H, np_tensor4& V,
                   int log_level = 3);
    ~CISigmaBuilder();

    // == Class Public Functions ==

    /// @brief Set the memory size for temporary buffers in bytes. Use before calling Hamiltonian().
    /// @param mb Memory size in megabytes (default is 1 GB)
    void set_memory(int mb);

    /// @brief Set the one and two-electron integrals for the Hamiltonian
    void set_Hamiltonian(double E, np_matrix H, np_tensor4 V);

    /// @brief Set the logging level for the class
    void set_log_level(int level) { log_level_ = level; }

    /// @brief Form the diagonal of the Hamiltonian matrix in the CI basis
    /// @return The diagonal elements of the Hamiltonian matrix
    np_vector form_Hdiag_csf(const std::vector<Determinant>& dets,
                             const CISpinAdapter& spin_adapter,
                             bool spin_adapt_full_preconditioner) const;

    /// @brief Compute the Slater rules for the CSF matrix element
    /// @param dets The list of determinants
    /// @param spin_adapter The spin adapter for the CSF
    /// @param I The index of the first CSF
    /// @param J The index of the second CSF
    /// @return The matrix element <I|H|J> in the CSF basis
    double slater_rules_csf(const std::vector<Determinant>& dets, const CISpinAdapter& spin_adapter,
                            size_t I, size_t J) const;

    /// @brief Apply the Hamiltonian to the wave function
    /// @param basis The basis vector
    /// @param sigma The resulting sigma vector |sigma> = H |basis>
    void Hamiltonian(np_vector basis, np_vector sigma) const;

    /// @brief Return the average build time for the Hamiltonian components
    std::vector<double> avg_build_time() const {
        if (build_count_ == 0) {
            return {0.0, 0.0, 0.0, 0.0};
        } else {
            return {hdiag_timer_ / static_cast<double>(build_count_),
                    haabb_timer_ / static_cast<double>(build_count_),
                    haaaa_timer_ / static_cast<double>(build_count_),
                    hbbbb_timer_ / static_cast<double>(build_count_)};
        }
    }

    /// @brief Compute the one-electron reduced density matrix
    /// @param C_left The left-hand side coefficients
    /// @param C_right The right-hand side coefficients
    /// @param alfa If true, compute the alpha contribution, otherwise the beta
    /// @return The one-electron reduced density matrix stored as
    ///        gamma(sigma)[p][q] = <L| a^+_p a_q |R> with p,q orbitals of spin sigma
    np_matrix compute_1rdm_same_irrep(np_vector C_left, np_vector C_right, bool alfa);

    /// @brief Compute the spin-free one-electron reduced density matrix
    /// @param C_left The left-hand side coefficients
    /// @param C_right The right-hand side coefficients
    /// @return The spin-free one-electron reduced density matrix stored as
    ///        Gamma[p][q] = gamma(alpha)[p][q] + gamma(beta)[p][q]
    np_matrix compute_sf_1rdm_same_irrep(np_vector C_left, np_vector C_right);

<<<<<<< HEAD
    /// @brief Compute the two-electron same-spin two-electron reduced density matrix
=======
    /// @brief Compute the two-electron same-spin reduced density matrix
>>>>>>> 9d747406
    /// @param C_left The left-hand side coefficients
    /// @param C_right The right-hand side coefficients
    /// @param alfa If true, compute the alpha contribution, otherwise the beta
    /// @return The two-electron same-spin reduced density matrix stored as a matrix
    ///        gamma(sigma)[p][q][r][s] = <L| a^+_p a^+_q a_s a_r |R>
    ///        with p > q, and r > s orbitals of spin sigma
    np_matrix compute_2rdm_aa_same_irrep(np_vector C_left, np_vector C_right, bool alfa) const;

    /// @brief Compute the two-electron same-spin two-electron reduced density matrix
    /// @param C_left The left-hand side coefficients
    /// @param C_right The right-hand side coefficients
    /// @param alfa If true, compute the alpha contribution, otherwise the beta
    /// @return The two-electron same-spin reduced density matrix stored as a tensor
    ///        gamma[p][q][r][s] = <L| a^+_p a^+_q a_s a_r |R>
    np_tensor4 compute_2rdm_aa_same_irrep_full(np_vector C_left, np_vector C_right,
                                               bool alfa) const;

    /// @brief Compute the mixed-spin two-electron reduced density matrix
    /// @param C_left The left-hand side coefficients
    /// @param C_right The right-hand side coefficients
    /// @return The two-electron mixed-spin reduced density matrix stored as a tensor
    ///        gamma[p][q][r][s] = <L| a^+_p a^+_q a_s a_r |R>
    ///        with p,r orbitals of spin alpha and q,s orbitals of spin beta
    np_tensor4 compute_2rdm_ab_same_irrep(np_vector C_left, np_vector C_right);

    /// @brief Compute the spin-free two-electron reduced density matrix
    /// @param C_left The left-hand side coefficients
    /// @param C_right The right-hand side coefficients
    /// @return The two-electron spin-free reduced density matrix stored as a tensor
    ///        gamma[p][q][r][s] = gamma(alpha)[p][q][r][s] +
    ///                            gamma(beta)[p][q][r][s] +
    ///                            gamma[p][q][r][s]
    ///                            gamma[q][p][s][r]
    ///        with p,r orbitals of spin alpha and q,s orbitals of spin beta
    np_tensor4 compute_sf_2rdm_same_irrep(np_vector C_left, np_vector C_right);

  private:
    // == Class Private Variables ==

    /// @brief The CIStrings object containing the determinant classes and their properties
    const CIStrings& lists_;
    /// @brief The scalar energy
    double E_;
    /// @brief One-electron integrals in the form of a matrix H[p][q] = <p|H|q> = h_pq
    np_matrix H_;
    /// @brief Two-electron integrals in the form of a tensor V[p][q][r][s] = <pq|rs> = (pr|qs)
    np_tensor4 V_;
    /// @brief Object for computing the energy and Slater determinants
    SlaterRules slater_rules_;
    /// @brief Memory size for temporary buffers in bytes (default 1 GB)
    size_t memory_size_ = 1073741824;
    /// @brief logging level for the class
    int log_level_ = 3;

    mutable double hdiag_timer_ = 0.0;
    mutable double haaaa_timer_ = 0.0;
    mutable double haabb_timer_ = 0.0;
    mutable double hbbbb_timer_ = 0.0;
    mutable double rdm1_timer_ = 0.0;
    mutable double rdm2_aa_timer_ = 0.0;
    mutable double rdm2_ab_timer_ = 0.0;
    mutable int build_count_ = 0;

    // == Class Private Functions/Data ==

    /// @brief Temporary vectors used for gathering and scattering blocks of the CI matrix
    /// These vectors are allocated when the class is constructed and resized as needed
    mutable std::vector<double> TR;
    mutable std::vector<double> TL;

    /// @brief Scalar contribution to the sigma vector |sigma> = E |basis>
    void H0(std::span<double> basis, std::span<double> sigma) const;

    // -- Harrison-Zarrabian Algorithm Functions/Data ---

    /// @brief One-electron integrals: H[p][q] = <p|H|q> = h_pq
    mutable std::vector<double> h_hz;
    /// @brief Two-electron integrals: V[p][q][r][s] = <pq|rs> = (pr|qs)
    mutable std::vector<double> v_pr_qs;
    /// @brief Two-electron integrals: V[p][q][r][s] = <pq||rs> = (pr|qs) - (ps|qr)
    mutable std::vector<double> v_pr_qs_a;

    /// @brief  One-electron contribution to the sigma vector |sigma> = H |basis>
    /// @param alfa If true, compute the alpha contribution, otherwise the beta
    /// @param h The one-electron integrals
    void H1_aa_gemm(std::span<double> basis, std::span<double> sigma, bool alfa,
                    std::span<double> h) const;

    /// @brief  Two-electron same-spin contribution to the sigma vector |sigma> = H |basis>
    /// @param alfa If true, compute the alpha contribution, otherwise the beta
    void H2_aaaa_gemm(std::span<double> basis, std::span<double> sigma, bool alfa) const;

    /// @brief  Two-electron mixed-spin contribution to the sigma vector |sigma> = H |basis>
    /// @param basis The basis vector
    /// @param sigma The resulting sigma vector
    void H2_aabb_gemm(std::span<double> basis, std::span<double> sigma) const;

    // -- Knowles-Handy Algorithm Functions/Data --
    // Modified one-electron integrals used in the Knowles-Handy algorithm
    mutable std::vector<double> h_kh;
    // Modified two-electron integrals used in the Knowles-Handy algorithm
    mutable std::vector<double> v_ijkl_hk;
    /// @brief Temporary vectors used for the Knowles-Handy algorithm
    /// These vectors are allocated on the first call to the Hamiltonian function
    /// and resized as needed
    mutable std::vector<double> Kblock1_;
    mutable std::vector<double> Kblock2_;

    /// @brief Builds the two-electron contribution to the sigma vector using the Knowles-Handy
    /// algorithm.
    void H2_kh(std::span<double> basis, std::span<double> sigma) const;
    std::tuple<std::span<double>, std::span<double>, size_t> get_Kblock_spans(size_t dim,
                                                                              size_t maxKa) const;
};

[[nodiscard]] std::span<double> gather_block(std::span<double> source, std::span<double> dest,
                                             bool alfa, const CIStrings& lists, int class_Ia,
                                             int class_Ib);

void zero_block(std::span<double> dest, bool alfa, const CIStrings& lists, int class_Ia,
                int class_Ib);

void scatter_block(std::span<double> source, std::span<double> dest, bool alfa,
                   const CIStrings& lists, int class_Ia, int class_Ib);

} // namespace forte2<|MERGE_RESOLUTION|>--- conflicted
+++ resolved
@@ -79,11 +79,7 @@
     ///        Gamma[p][q] = gamma(alpha)[p][q] + gamma(beta)[p][q]
     np_matrix compute_sf_1rdm_same_irrep(np_vector C_left, np_vector C_right);
 
-<<<<<<< HEAD
-    /// @brief Compute the two-electron same-spin two-electron reduced density matrix
-=======
     /// @brief Compute the two-electron same-spin reduced density matrix
->>>>>>> 9d747406
     /// @param C_left The left-hand side coefficients
     /// @param C_right The right-hand side coefficients
     /// @param alfa If true, compute the alpha contribution, otherwise the beta
