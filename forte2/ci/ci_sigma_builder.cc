--- conflicted
+++ resolved
@@ -21,17 +21,10 @@
 double transpose_1_time = 0.0;
 double transpose_2_time = 0.0;
 
-<<<<<<< HEAD
-CISigmaBuilder::CISigmaBuilder(const CIStrings& lists, double E, np_matrix& H, np_tensor4& V, 
-                               int log_level)
-    : lists_(lists), E_(E), H_(H), V_(V), slater_rules_(lists.norb(), E, H, V), log_level_(log_level) {
-
-=======
 CISigmaBuilder::CISigmaBuilder(const CIStrings& lists, double E, np_matrix& H, np_tensor4& V,
                                int log_level)
     : lists_(lists), E_(E), H_(H), V_(V), slater_rules_(lists.norb(), E, H, V),
       log_level_(log_level) {
->>>>>>> 9d747406
     // Find the size of the largest symmetry block
     size_t max_size = 0;
     for (auto const& [nI, class_Ia, class_Ib] : lists.determinant_classes()) {
