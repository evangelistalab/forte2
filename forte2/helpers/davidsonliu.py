from forte2.helpers import logger
import numpy as np
from numpy.linalg import eigh, qr, norm


class DavidsonLiuSolver:
    """
    Davidson-Liu solver for iterative diagonalization of Hermitian matrices.

    Parameters
    ----------
    size : int
        Dimension of the matrix / number of basis vectors.
    nroot : int
        Number of roots to find.
    basis_per_root : int, optional, default=4
        Number of basis vectors to keep per root.
    collapse_per_root : int, optional, default=2
        Number of vectors to collapse to per root.
    maxiter : int, optional, default=100
        Maximum number of iterations to perform.
    e_tol : float, optional, default=1e-12
        Convergence tolerance for eigenvalues.
    r_tol : float, optional, default=1e-6
        Convergence tolerance for residuals.
    eta : float, optional
        Target eigenvalue shift for sorting eigenpairs.
        If None, no shift is applied.
    log_level : int, optional, default=logger.get_verbosity_level()
        Logging level for output messages.

    Attributes
    ----------
    iter : int
        Current iteration number.
    converged : bool
        Whether the solver has converged.
    """

    def __init__(
        self,
        size: int,
        nroot: int,
        basis_per_root: int = 4,
        collapse_per_root: int = 2,
        maxiter: int = 100,
        e_tol: float = 1e-12,
        r_tol: float = 1e-6,
        eta: float | None = None,
        log_level: int = logger.get_verbosity_level(),
<<<<<<< HEAD
        dtype: type = float,
=======
        dtype: type = np.float64,
>>>>>>> 905982ff
    ):
        # size of the space
        self.size = size
        # number of roots to find
        self.nroot = nroot
        # number of vectors to collapse per root
        self.collapse_per_root = collapse_per_root
        # basis size per root
        self.basis_per_root = basis_per_root
        # maximum number of iterations
        self.maxiter = maxiter
        # convergence tolerance for eigenvalues
        self.e_tol = e_tol
        # convergence tolerance for residuals
        self.r_tol = r_tol
        # eigenvalue target shift
        self.eta = eta
        # logging level
        self.log_level = log_level
        # data type
        self.dtype = dtype

        # sanity checks
        if size <= 0:
            raise ValueError(
                "Davidson-Liu solver called with space of dimension smaller than 1."
            )
        if nroot <= 0:
            raise ValueError("Davidson-Liu solver called with zero roots.")
        if collapse_per_root < 1:
            raise ValueError(
                f"Davidson-Liu solver: collapse_per_root ({collapse_per_root}) must be greater than or equal to 1."
            )
        if basis_per_root < collapse_per_root + 1:
            raise ValueError(
                f"Davidson-Liu solver: basis_per_root ({basis_per_root}) must be greater than or equal to collapse_per_root + 1 ({collapse_per_root + 1})."
            )

        # fixed subspace and collapse dims
        self.collapse_size = min(collapse_per_root * nroot, size)
        self.max_subspace_size = min(basis_per_root * nroot, size)

        # allocate all arrays as (size, subspace_size) so each column is a vector
        self.b = np.zeros((size, self.max_subspace_size), dtype=self.dtype)  # basis
        self.sigma = np.zeros(
            (size, self.max_subspace_size), dtype=self.dtype
        )  # H·basis
        self.r = np.zeros((size, self.max_subspace_size), dtype=self.dtype)  # residuals
        self.h_diag = None  # matrix diagonal, shape (size,)

        ## subspace Hamiltonian and eigenpairs
        self.G = np.zeros(
            (self.max_subspace_size, self.max_subspace_size), dtype=self.dtype
        )
        # eigenpairs of G
        self.alpha = np.zeros_like(self.G)
        self.lam = np.zeros(self.max_subspace_size, dtype=self.dtype)
        self.lam_old = np.zeros_like(self.lam)

        ## configuration parameters
        # The threshold used to discard correction vectors
        self.schmidt_discard_threshold = 1e-7
        # The threshold used to guarantee orthogonality among the roots
        self.schmidt_orthogonality_threshold = 1e-12

        ## bookkeeping
        # size of the basis block
        self.basis_size = 0
        # size of the sigma block
        self.sigma_size = 0

        ## function to build sigma block
        self._build_sigma = None
        self._executed = False

    def add_sigma_builder(self, sigma_builder):
        """
        Add the function that builds the matrix-vector product.

        Parameters
        ----------
        sigma_builder : callable
            This function should have signature ``sigma_builder(basis_block, sigma_block) -> None``,
            where ``basis_block.shape == (size, m)`` and ``sigma_block.shape == (size, m)``.
            and it modifies ``sigma_block`` in place, performing the operation
            ``sigma_block = matrix @ basis_block``.
        """
        self._build_sigma = sigma_builder

    def add_h_diag(self, h_diag):
<<<<<<< HEAD
        arr = np.asarray(h_diag, dtype=self.dtype)
=======
        arr = np.asarray(h_diag, self.dtype)
>>>>>>> 905982ff
        if arr.shape != (self.size,):
            raise ValueError("h_diag must be shape (size,)")
        self.h_diag = arr.copy()

    def add_guesses(self, guesses):
        """
        Add initial guesses for the eigenvectors.

        Parameters
        ----------
        guesses: NDArray
            ``guesses.shape == (size, n_guess)``, with n_guess between 1 and subspace_size.
        """
<<<<<<< HEAD
        G = np.asarray(guesses, dtype=self.dtype)
=======
        G = np.asarray(guesses, self.dtype)
>>>>>>> 905982ff
        if G.ndim != 2 or G.shape[0] != self.size:
            raise ValueError("guesses must be shape (size, n_guess)")
        self._guesses = G

    def add_project_out(self, project_out):
        """
        project_out: list of arrays each shape (size,)
        """
<<<<<<< HEAD
        self._proj_out = [np.asarray(v, dtype=self.dtype) for v in project_out]
=======
        self._proj_out = [np.asarray(v, self.dtype) for v in project_out]
>>>>>>> 905982ff

    def solve(self):

        self._print_information()

        # 0. sanity checks
        if self._build_sigma is None:
            raise ValueError("Sigma builder function is not set.")
        if self.h_diag is None:
            raise ValueError("Hamiltonian diagonal is not set.")

        if not self._executed:
            # 1. setup guesses
            if not hasattr(self, "_guesses"):
                # random if no guesses
                rng = np.random.default_rng()
                G = rng.uniform(-1, 1, size=(self.size, self.nroot))
                G = G.astype(self.dtype)
            else:
                G = self._guesses

            if hasattr(self, "_proj_out"):
                for v in self._proj_out:
                    # v shape (size,)
                    coeffs = v @ G  # shape (nroot,)
                    G -= np.outer(v, coeffs.conj())

            # orthonormalize via QR
            Q, _ = qr(G, mode="reduced")
            self.b[:, : Q.shape[1]] = Q
            self.basis_size = Q.shape[1]

            self.lam_old[:] = 0.0

        # check orthonormality of the initial basis
        self.orthonormality_check(self.b[:, : self.basis_size])

        self.iter = 0
        self.converged = False

        logger.log(
            ("=" * 64)
            + f"\nIter                 ⟨E⟩             max(ΔE)        max(r) basis\n"
            + ("-" * 64),
            self.log_level,
        )

        for self.iter in range(self.maxiter):
            # 2. compute new sigma block if needed
            m_new = self.basis_size - self.sigma_size
            if m_new > 0:
                Bblock = self.b[:, self.sigma_size : self.basis_size]
                Sblock = self.sigma[:, self.sigma_size : self.basis_size]
                self._build_sigma(Bblock, Sblock)
                # self.sigma[:, self.sigma_size : self.basis_size] = Sblock
                self.sigma_size = self.basis_size

            # 3. form and diagonalize subspace Hamiltonian
            Bblk = self.b[:, : self.basis_size]
            Sblk = self.sigma[:, : self.basis_size]
            Gm = Bblk.T.conj() @ Sblk
            Gm = 0.5 * (Gm + Gm.T.conj())  # Hermitize
            lam, alpha = eigh(Gm)

            # sort eigenpair around user-specified shift
            if self.eta is not None:
                idx = np.argsort(np.abs(lam - self.eta))
                lam = lam[idx]
                alpha = alpha[:, idx]

            self.lam[: self.basis_size] = lam
            self.alpha[: self.basis_size, : self.basis_size] = alpha

            # 4. residuals for first nroot
            ar = alpha[:, : self.nroot]  # (basis_size, nroot)
            lamr = lam[: self.nroot]  # (nroot,)

            # build residual vectors
            Balpha = Bblk @ ar  # (size, nroot)
            Salpha = Sblk @ ar  # (size, nroot)
            R = Salpha - Balpha * lamr[np.newaxis, :]

            rnorms = norm(R, axis=0)

            # precondition
            denom = lamr[np.newaxis, :] - self.h_diag[:, np.newaxis]
            mask = np.abs(denom) > 1e-6
            R = np.where(mask, R / denom, 0.0)
            self.r[:, : self.nroot] = R

            # norms & convergence
            avg_e = lamr.mean()
            max_de = np.max(np.abs(lamr - self.lam_old[: self.nroot]))
            max_r = rnorms.max()

            conv_e = np.all(np.abs(lamr - self.lam_old[: self.nroot]) < self.e_tol)
            conv_r = np.all(rnorms < self.r_tol)
            if (conv_e and conv_r) or (self.basis_size == self.size):
                self.converged = True
                break
            self.lam_old[: self.nroot] = lamr

            # 5. collapse if we cannot add more vectors
            if self.basis_size + self.nroot > self.max_subspace_size:
                self._collapse(alpha)

            # 6. add correction vectors
            # 6a. orthogonalize residuals against current basis
            R0 = self.r[:, : self.nroot]
            # subtract projection onto existing basis
            R0 -= Bblk @ (Bblk.T.conj() @ R0)

            # 6b. project out undesirable vectors if provided
            if hasattr(self, "_proj_out"):
                for v in self._proj_out:
                    # v shape (size,)
                    coeffs = v @ R0  # shape (nroot,)
                    R0 -= np.outer(v, coeffs.conj())

            # write back the cleaned residuals
            self.r[:, : self.nroot] = R0

            to_add = min(self.nroot, self.max_subspace_size - self.basis_size)
            if to_add == 0:
                self.converged = True
                break

            # attempt to add new basis vectors from R0
            added = self.add_rows_and_orthonormalize(
                self.b[:, : self.basis_size],
                R0[:, :to_add],
                self.b[:, self.basis_size :],
                # self.b, self.basis_size, R0, to_add
            )
            self.basis_size += added
            # if we couldn't add enough, fill with random orthogonal vectors
            msg = ""
            if added < to_add:
                missing = to_add - added
                temp = np.random.default_rng().uniform(
                    -1.0, 1.0, size=(self.size, missing)
                )
                temp = temp.astype(self.dtype)
                if hasattr(self, "_proj_out"):
                    for v in self._proj_out:
                        # v shape (size,)
                        coeffs = v @ temp  # shape (nroot,)
                        temp -= np.outer(v, coeffs.conj())

                added2 = self.add_rows_and_orthonormalize(
                    self.b[:, : self.basis_size],
                    temp,
                    self.b[:, self.basis_size :],
                    # self.b, self.basis_size, temp, missing
                )
                self.basis_size += added2
                msg = f" <- +{added2} random"
            logger.log(
                f"{self.iter:4d}  {avg_e:18.12f}  {max_de:18.12f}  {max_r:12.9f}  {self.basis_size:4d} {msg}",
                self.log_level,
            )

        logger.log(
            ("=" * 64),
            self.log_level,
        )

        # compute final eigenpairs
        lamr = self.lam[: self.nroot]
        evecs = (
            self.b[:, : self.basis_size] @ self.alpha[: self.basis_size, : self.nroot]
        )

        # orthonormalize final evecs
        # Qf, _ = qr(evecs, mode="reduced")
        self.basis_size = self.nroot
        self.b[:, : self.nroot] = evecs
        self.sigma_size = 0
        self._executed = True
        return lamr, evecs

    def _collapse(self, alpha):
        """
        collapse both b and sigma down to collapse_size using alpha:
            new_b = b[:, :basis_size] @ alpha[:, :collapse_size]
        """
        k = self.collapse_size
        Bblk = self.b[:, : self.basis_size]
        self.orthonormality_check(
            Bblk,
            f"\nBefore collapse: Checking orthonormality of Bblk with size {Bblk.shape[1]}",
        )
        Sblk = self.sigma[:, : self.basis_size]
        newB = Bblk @ alpha[:, :k]
        newS = Sblk @ alpha[:, :k]
        # overwrite
        self.b[:, :k] = newB
        self.sigma[:, :k] = newS
        self.basis_size = k
        self.sigma_size = k
        self.orthonormality_check(
            newB,
            f"\nAfter collapse: Checking orthonormality of newB with size {newB.shape[1]}",
        )

    # def add_rows_and_orthonormalize(
    #     self, A_existing: np.ndarray, B_candidates: np.ndarray, A_slots: np.ndarray
    # ) -> int:
    #     """
    #     Add candidate vectors from B_candidates into A_slots, orthonormalizing each against
    #     the existing basis in A_existing and previously added vectors. Returns the number
    #     of vectors actually added.
    #     """
    #     added = 0
    #     n_existing = A_existing.shape[1]

    #     # Loop over candidate vectors in B_candidates
    #     for j in range(B_candidates.shape[1]):
    #         # Make a working copy of the j-th column of B_candidates
    #         v = B_candidates[:, j].copy()

    #         # 1) Orthogonalize v against the existing basis A_existing
    #         for i in range(n_existing):
    #             ai = A_existing[:, i]
    #             v -= np.dot(ai, v) * ai

    #         # 2) Orthogonalize against any vectors already added into A_slots
    #         for i in range(added):
    #             si = A_slots[:, i]
    #             v -= np.dot(si, v) * si

    #         # 3) Discard if v projected is too small (below discard threshold)
    #         normv = norm(v)
    #         if normv < self.schmidt_discard_threshold:
    #             continue

    #         # 4) Normalize v
    #         v /= normv

    #         # 5) Check orthogonality to both sets
    #         max_overlap = 0.0
    #         if n_existing > 0:
    #             overlaps_existing = np.abs(A_existing.T @ v)
    #             max_overlap = overlaps_existing.max()
    #         if added > 0:
    #             overlaps_new = np.abs(A_slots[:, :added].T @ v)
    #             max_overlap = max(max_overlap, overlaps_new.max())
    #         if max_overlap > self.schmidt_orthogonality_threshold:
    #             continue

    #         # 6) Accept: store into the next free column of A_slots
    #         A_slots[:, added] = v
    #         added += 1

    #     return added

    def add_rows_and_orthonormalize(
        self, A_existing: np.ndarray, B_candidates: np.ndarray, A_slots: np.ndarray
    ) -> int:
        """
        Add candidate column vectors from B_candidates into A_slots, using iterative orthogonalization per vector.
        Returns the number of columns added.
        """
        n_cand = B_candidates.shape[1]
        cap = A_slots.shape[1]
        if n_cand > cap:
            raise ValueError(f"Cannot add {n_cand} candidates into {cap} slots")

        added = 0
        for j in range(n_cand):
            v0 = B_candidates[:, j].copy()
            slots_filled = A_slots[:, :added]
            success, vnew = self._add_row_and_orthonormalize(
                A_existing, slots_filled, v0
            )
            if success:
                A_slots[:, added] = vnew
                added += 1

        return added

    def _add_row_and_orthonormalize(
        self, A_existing: np.ndarray, A_new: np.ndarray, v: np.ndarray
    ) -> tuple[bool, np.ndarray]:
        """
        Attempt to orthonormalize vector v against the existing basis A_existing
        and any already accepted vectors in A_new (columns). Returns (success, v),
        where v is normalized if success is True.
        """
        n_existing = A_existing.shape[1]
        n_new = A_new.shape[1]
        max_cycles = 10

        for cycle in range(max_cycles):
            # orthogonalize against existing basis
            for i in range(n_existing):
                ai = A_existing[:, i]
                v -= np.dot(ai.conj(), v) * ai
            # orthogonalize against new vectors
            for i in range(n_new):
                si = A_new[:, i]
                v -= np.dot(si.conj(), v) * si

            # compute norm and discard if too small
            normv = norm(v)
            if normv < self.schmidt_discard_threshold:
                return False, v

            # normalize
            v /= normv

            # compute maximum overlap
            max_overlap = 0.0
            if n_existing > 0:
                max_overlap = np.abs(A_existing.T.conj() @ v).max()
            if n_new > 0:
                max_overlap = max(max_overlap, np.abs(A_new.T.conj() @ v).max())

            # check normalization and orthogonality
            norm2 = np.dot(v.conj(), v)
            if (
                max_overlap < self.schmidt_orthogonality_threshold
                and abs(norm2 - 1.0) < self.schmidt_orthogonality_threshold
            ):
                return True, v

        # failed to orthonormalize within max_cycles
        return False, v

    def orthonormality_check(
        self, b: np.ndarray, msg: str = "Orthonormality check failed."
    ):
        """
        Check if the columns of b are orthonormal.
        """
<<<<<<< HEAD
        if not np.allclose(b.conj().T @ b, np.eye(b.shape[1]), atol=1e-12):
            logger.log_warning(f"{msg}")
            logger.log_warning(f"S = {b.conj().T @ b}")
=======
        if not np.allclose(b.T.conj() @ b, np.eye(b.shape[1]), atol=1e-12):
            logger.log_warning(f"{msg}")
            logger.log_warning(f"S = {b.T.conj() @ b}")
>>>>>>> 905982ff
            raise ValueError(msg)

    def _print_information(self):
        logger.log("\nDavidson-Liu solver configuration:", self.log_level)
        logger.log(f"  Size of the space:        {self.size}", self.log_level)
        logger.log(f"  Number of roots:          {self.nroot}", self.log_level)
        logger.log(
            f"  Maximum size of subspace: {self.max_subspace_size}", self.log_level
        )
        logger.log(f"  Size of collapsed space:  {self.collapse_size}", self.log_level)
        logger.log(f"  Energy convergence:       {self.e_tol}", self.log_level)
        logger.log(f"  Residual convergence:     {self.r_tol}", self.log_level)
        if self.eta is not None:
            logger.log(f"  Target eigenval shift:    {self.eta}", self.log_level)
        logger.log(f"  Maximum iterations:       {self.maxiter}\n", self.log_level)<|MERGE_RESOLUTION|>--- conflicted
+++ resolved
@@ -48,11 +48,7 @@
         r_tol: float = 1e-6,
         eta: float | None = None,
         log_level: int = logger.get_verbosity_level(),
-<<<<<<< HEAD
-        dtype: type = float,
-=======
         dtype: type = np.float64,
->>>>>>> 905982ff
     ):
         # size of the space
         self.size = size
@@ -143,11 +139,7 @@
         self._build_sigma = sigma_builder
 
     def add_h_diag(self, h_diag):
-<<<<<<< HEAD
-        arr = np.asarray(h_diag, dtype=self.dtype)
-=======
         arr = np.asarray(h_diag, self.dtype)
->>>>>>> 905982ff
         if arr.shape != (self.size,):
             raise ValueError("h_diag must be shape (size,)")
         self.h_diag = arr.copy()
@@ -161,11 +153,7 @@
         guesses: NDArray
             ``guesses.shape == (size, n_guess)``, with n_guess between 1 and subspace_size.
         """
-<<<<<<< HEAD
-        G = np.asarray(guesses, dtype=self.dtype)
-=======
         G = np.asarray(guesses, self.dtype)
->>>>>>> 905982ff
         if G.ndim != 2 or G.shape[0] != self.size:
             raise ValueError("guesses must be shape (size, n_guess)")
         self._guesses = G
@@ -174,11 +162,7 @@
         """
         project_out: list of arrays each shape (size,)
         """
-<<<<<<< HEAD
-        self._proj_out = [np.asarray(v, dtype=self.dtype) for v in project_out]
-=======
         self._proj_out = [np.asarray(v, self.dtype) for v in project_out]
->>>>>>> 905982ff
 
     def solve(self):
 
@@ -514,15 +498,9 @@
         """
         Check if the columns of b are orthonormal.
         """
-<<<<<<< HEAD
-        if not np.allclose(b.conj().T @ b, np.eye(b.shape[1]), atol=1e-12):
-            logger.log_warning(f"{msg}")
-            logger.log_warning(f"S = {b.conj().T @ b}")
-=======
         if not np.allclose(b.T.conj() @ b, np.eye(b.shape[1]), atol=1e-12):
             logger.log_warning(f"{msg}")
             logger.log_warning(f"S = {b.T.conj() @ b}")
->>>>>>> 905982ff
             raise ValueError(msg)
 
     def _print_information(self):
