--- conflicted
+++ resolved
@@ -5,10 +5,6 @@
 from .ci import CI, CASCI, CISD
 from .orbitals.cube import Cube
 from .x2c import x2c
-<<<<<<< HEAD
 from .orbopt import OrbitalOptimizer
 from .props import get_property, mulliken_population
-=======
-from .props import get_property, mulliken_population
-from .helpers import set_verbosity_level
->>>>>>> b0232aa2
+from .helpers import set_verbosity_level