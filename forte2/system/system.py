from dataclasses import dataclass, field
import numpy as np
from numpy.typing import NDArray

from forte2 import ints
from forte2.data import DEBYE_TO_AU, DEBYE_ANGSTROM_TO_AU, Z_TO_ATOM_SYMBOL
from forte2.helpers import logger
from forte2.helpers.matrix_functions import (
    invsqrt_matrix,
    canonical_orth,
    block_diag_2x2,
)
from forte2.x2c import get_hcore_x2c
<<<<<<< HEAD
from forte2 import integrals
=======
from forte2.jkbuilder import FockBuilder
>>>>>>> e867be98
from .build_basis import build_basis
from .geom_utils import GeometryHelper, parse_geometry


@dataclass
class System:
    """
    A class to represent a quantum chemical system.

    Parameters
    ----------
    xyz : str
        A XYZ string representing the atomic coordinates.
    basis_set : str | dict
        The basis set to be used, either as a string (e.g. "cc-pvdz") or as a dictionary
        assigning potentially different basis sets to each atom (e.g. {"H": "sto-3g", "O": "cc-pvdz"}).
    auxiliary_basis_set : str | dict, optional
        The auxiliary basis set, either as a string or a dictionary (see `basis`).
    auxiliary_basis_set_corr : str | dict, optional
        A separate auxiliary basis set for all correlated calculations, either as a string or a dictionary (see `basis`).
    minao_basis : str | dict, optional, default="cc-pvtz-minao"
        The minimal atomic orbital basis set, used in IAO calculations, either as a string or a dictionary (see `basis`).
    x2c_type : str, optional
        The type of X2C transformation to be used. Options are "sf" for scalar
        relativistic effects or "so" for spin-orbit coupling. If None, no X2C transformation is applied.
    snso_type : str, optional
        The type of screened nuclear spin-orbit coupling scaling scheme to use.
        Only relevant if `x2c_type` is "so".
        Options are "boettger", "dc", "dcb", or "row-dependent"
    unit : str, optional, default="angstrom"
        The unit for the atomic coordinates. Can be "angstrom" or "bohr".
    linear_dep_trigger : float, optional, default=1e-10
        The trigger for detecting linear dependencies in the overlap matrix. If the ratio of the minimum to
        maximum eigenvalue of the overlap matrix falls below this value, linear dependencies will be removed.
    ortho_thresh : float, optional, default=1e-8
        Linear combinations of AO basis functions with overlap eigenvalues below this threshold will be removed
        during orthogonalization.
    cholesky_tei : bool, optional, default=False
        If True, auxiliary basis sets (if any) will be disregarded, and the B tensor will be built using the Cholesky decomposition of the 4D ERI tensor instead.
    cholesky_tol : float, optional, default=1e-6
        The tolerance for the Cholesky decomposition of the 4D ERI tensor. Only used if `cholesky_tei` is True.
    symmetry : bool, optional, default=False
        Whether to automatically detect the largest Abelian point group symmetry of the molecule.
        This will center the molecule at its center of mass and reorient it along its principal axes of inertia.
    symmetry_tol : float, optional, default=1e-4
        The tolerance for detecting symmetry.
    use_gaussian_charges : bool, optional, default=False
        Whether to use Gaussian nuclear charge distributions instead of point charges.

    Attributes
    ----------
    atoms : list[list[float, list[float, float, float]]]
        A list of tuples representing the atoms in the system, where each tuple contains the atomic charge and a tuple of coordinates (x, y, z).
    natoms : int
        The number of atoms in the system.
    atomic_charges : NDArray
        An array of atomic charges, shape (N,) where N is the number of atoms.
    atomic_positions : NDArray
        An array of atomic positions, shape (N, 3) where N is the number of atoms.
    center_of_mass : NDArray
        The center of mass of the system, shape (3,).
    centroid : NDArray
        The centroid (geometric center) of the system, shape (3,).
    nuclear_repulsion : float
        The nuclear repulsion energy of the system.
    atom_counts : dict[int : int]
        A dictionary mapping atomic numbers to their numbers in the system.
    atom_to_center : dict[int : list[int]]
        A dictionary mapping atomic numbers to a list of (0-based) indices of atoms of that type in the system.
    basis : ints.Basis
        The basis set for the system, built from the provided `basis_set`.
    auxiliary_basis : ints.Basis
        The auxiliary basis set for the system, built from the provided `auxiliary_basis_set`.
    auxiliary_basis_corr : ints.Basis
        The auxiliary basis set for correlated calculations, built from the provided `auxiliary_basis_set_corr`.
    minao_basis : ints.Basis
        The minimal atomic orbital basis set, built from the provided `minao_basis_set`.
    Zsum : float
        The total nuclear charge of the system, calculated as the sum of atomic charges.
    nbf : int
        The number of basis functions in the system.
    nmo : int
        The number of linearly independent combinations of atomic orbitals in the system.
    naux : int
        The number of auxiliary basis functions in the system.
    nminao : int
        The number of minimal atomic orbital basis functions in the system.
    Xorth : NDArray
        The orthogonalization matrix for the basis functions.
    """

    xyz: str
    basis_set: str | dict
    auxiliary_basis_set: str | dict = None
    auxiliary_basis_set_corr: str | dict = None
    minao_basis_set: str | dict = "cc-pvtz-minao"
    x2c_type: str = None
    snso_type: str = None
    unit: str = "angstrom"
    linear_dep_trigger: float = 1e-10
    ortho_thresh: float = 1e-8
    cholesky_tei: bool = False
    cholesky_tol: float = 1e-6
    symmetry: bool = False
    symmetry_tol: float = 1e-4
    use_gaussian_charges: bool = False

    ### Non-init attributes
    atoms: list[list[float, list[float, float, float]]] = field(
        init=False, default=None
    )
    Zsum: float = field(init=False, default=None)
    nbf: int = field(init=False, default=None)
    nmo: int = field(init=False, default=None)
    naux: int = field(init=False, default=None)
    nminao: int = field(init=False, default=None)
    Xorth: NDArray = field(init=False, default=None)
    two_component: bool = field(init=False, default=False)

    def __post_init__(self):
        assert self.unit in [
            "angstrom",
            "bohr",
        ], f"Invalid unit: {self.unit}. Use 'angstrom' or 'bohr'."

        self._init_geometry()
        self._init_basis()
        self.nuclear_repulsion = integrals.nuclear_repulsion(self)
        self._init_x2c()
        _S = integrals.overlap(self)
        self.Xorth, self.nmo = compute_orthonormal_transformation(
            _S,
            self.linear_dep_trigger,
            self.ortho_thresh,
        )
        self.fock_builder = FockBuilder(self)
        # The B tensors here are lazily evaluated, so no overhead if not used
        if self.auxiliary_basis_set_corr is not None:
            logger.log_warning(
                "Building separate auxiliary basis for correlated calculations!"
            )
            self.fock_builder_corr = FockBuilder(self, use_aux_corr=True)
        else:
            self.fock_builder_corr = self.fock_builder

    def _init_geometry(self):
        self.atoms = parse_geometry(self.xyz, self.unit)
        self.geom_helper = GeometryHelper(
            self.atoms, symmetry=self.symmetry, tol=self.symmetry_tol
        )
        self.atoms = self.geom_helper.atoms
        self.Zsum = self.geom_helper.Zsum
        self.natoms = self.geom_helper.natoms
        self.atomic_charges = self.geom_helper.atomic_charges
        self.atomic_masses = self.geom_helper.atomic_masses
        self.atomic_positions = self.geom_helper.atomic_positions
        self.centroid = self.geom_helper.centroid
        self.center_of_mass = self.geom_helper.center_of_mass
        self.atom_counts = self.geom_helper.atom_counts
        self.atom_to_center = self.geom_helper.atom_to_center
        self.prin_atomic_positions = self.geom_helper.prin_atomic_positions
        self.point_group = self.geom_helper.point_group

        logger.log_info1("Principal Atomic Positions (a.u.):")
        for i in range(self.natoms):
            logger.log_info1(
                f"   {Z_TO_ATOM_SYMBOL[self.atoms[i][0]]}   {self.prin_atomic_positions[i, 0]:<.8f}   {self.prin_atomic_positions[i, 1]:<.8f}   {self.prin_atomic_positions[i, 2]:<.8f}"
            )

    def _init_basis(self):
        self.basis = build_basis(self.basis_set, self.geom_helper)
        logger.log_info1(
            f"Parsed {self.natoms} atoms with basis set of {self.basis.size} functions."
        )

        if not self.cholesky_tei:
            if self.auxiliary_basis_set is not None:
                self.auxiliary_basis = build_basis(
                    self.auxiliary_basis_set, self.geom_helper
                )
            else:
                self.auxiliary_basis = None

            if self.auxiliary_basis_set_corr is not None:
                logger.log_warning(
                    "Using a separate auxiliary basis is not recommended!"
                )
<<<<<<< HEAD
                self.auxiliary_basis_set_corr = build_basis(
                    self.auxiliary_basis_set_corr, self.geom_helper
=======
                self.auxiliary_basis_corr = build_basis(
                    self.auxiliary_basis_set_corr,
                    self.geom_helper,
>>>>>>> e867be98
                )
            else:
                self.auxiliary_basis_corr = self.auxiliary_basis
        else:
            self.auxiliary_basis = None
            self.auxiliary_basis_corr = None

        if self.minao_basis_set is not None:
            self.minao_basis = build_basis(self.minao_basis_set, self.geom_helper)
        else:
            self.minao_basis = None

        self.nbf = self.basis.size
        self.naux = self.auxiliary_basis.size if self.auxiliary_basis else None
        self.nminao = self.minao_basis.size if self.minao_basis else None

        self.gaussian_charge_basis = None
        if self.use_gaussian_charges:
            self.gaussian_charge_basis = build_basis(
                "gaussian_charge",
                self.geom_helper,
                embed_normalization_into_coefficients=False,
            )

    def _init_x2c(self):
        if self.x2c_type is not None:
            assert self.x2c_type in [
                "sf",
                "so",
            ], f"x2c_type {self.x2c_type} is not supported. Use None, 'sf' or 'so'."
        else:
            return
        if self.x2c_type == "so":
            self.two_component = True

    def __repr__(self):
        return f"System(atoms={self.atoms}, basis_set={self.basis}, auxiliary_basis_set={self.auxiliary_basis})"

    def ints_overlap(self):
        """
        Return the overlap integrals for the system.

        Returns
        -------
        NDArray
            Overlap integrals matrix.
        """
        S = integrals.overlap(self)
        if self.two_component:
            S = block_diag_2x2(S)
        return S

    def ints_hcore(self):
        """
        Return the core Hamiltonian integrals for the system.

        Returns
        -------
        NDArray
            Core Hamiltonian integrals matrix.
        """
        if self.x2c_type in ["sf", "so"]:
            H = get_hcore_x2c(self)
        else:
            T = integrals.kinetic(self)
            V = integrals.nuclear(self)
            H = T + V
        if self.x2c_type in [None, "sf"] and self.two_component:
            H = block_diag_2x2(H)
        return H

    def get_Xorth(self):
        """
        Return the orthonormalization matrix for the basis functions.

        Returns
        -------
        NDArray
            Orthonormalization matrix.
        """
        if self.two_component:
            return block_diag_2x2(self.Xorth)
        else:
            return self.Xorth

    def nuclear_dipole(self, origin=None, unit="debye"):
        """
        Calculate the nuclear dipole moment of the system.

        Args
        ----
        origin : tuple[float, float, float], optional
            The origin point for the dipole calculation. If None, the center of mass of the system is used.
        unit : str, optional, default="debye"
            The unit for the dipole moment. Can be "debye" or "au".

        Returns
        -------
        NDArray
            Nuclear dipole moment vector, shape (3,).
        """
        assert unit in ["debye", "au"], f"Invalid unit: {unit}. Use 'debye' or 'au'."
        charges = self.atomic_charges
        positions = self.atomic_positions
        if origin is not None:
            assert len(origin) == 3, "Origin must be a 3-element vector."
            positions -= np.array(origin)[np.newaxis, :]
        conversion_factor = 1.0 / DEBYE_TO_AU if unit == "debye" else 1.0
        return np.einsum("a,ax->x", charges, positions) * conversion_factor

    def nuclear_quadrupole(self, origin=None, unit="debye"):
        """
        Calculate the nuclear quadrupole moment of the system.

        Args
        ----
        origin : tuple[float, float, float], optional
            The origin point for the quadrupole calculation. If None, the center of mass of the system is used.
        unit : str, optional, default="debye"
            The unit for the quadrupole moment. Can be "debye" or "au".

        Returns
        -------
        NDArray
            Nuclear quadrupole moment tensor, shape (3, 3).
        """
        assert unit in ["debye", "au"], f"Invalid unit: {unit}. Use 'debye' or 'au'."
        charges = self.atomic_charges
        positions = self.atomic_positions
        if origin is not None:
            assert len(origin) == 3, "Origin must be a 3-element vector."
            positions -= np.array(origin)[np.newaxis, :]
        nuc_quad = np.einsum("a,ax,ay->xy", charges, positions, positions)
        nuc_quad = 0.5 * (3 * nuc_quad - np.eye(3) * nuc_quad.trace())
        conversion_factor = 1.0 / DEBYE_ANGSTROM_TO_AU if unit == "debye" else 1.0
        return nuc_quad * conversion_factor


@dataclass
class ModelSystem:
    """
    A base class for model systems.
    One needs to specify the overlap, hcore, and eri tensors.
    The number of electrons needs be set by setting charge to -nel at runtime.
    """

    overlap: NDArray = field(init=False)
    hcore: NDArray = field(init=False)
    eri: NDArray = field(init=False)

    two_component: bool = field(init=False, default=False)

    def __post_init__(self):
        self.Zsum = 0  # total nuclear charge, here set to zero, so charge can be set to -nel later
        self.x2c_type = None
        self.nuclear_repulsion = 0.0
        self.nbf = self.hcore.shape[0]
        self.nmo = self.nbf
        self.naux = 0
        self.Xorth = invsqrt_matrix(self.ints_overlap(), tol=1e-13)
        self.symmetry = False
        self.point_group = "C1"
        self.fock_builder = FockBuilder(self)
        self.fock_builder_corr = self.fock_builder

    def ints_overlap(self):
        return self.overlap

    def ints_hcore(self):
        return self.hcore

    def nuclear_repulsion_energy(self):
        return self.nuclear_repulsion

    def get_Xorth(self):
        return self.Xorth


@dataclass
class HubbardModel(ModelSystem):
    r"""
    A Hubbard model system.
    For a 1D chain, the Hamiltonian is given by:

    .. math::
        \hat{H} =
        -t \sum_i\sum_{\sigma\in\{\alpha,\beta\}}(\hat{a}_{i,\sigma}^{\dagger} \hat{a}_{i+1,\sigma}
            + \hat{a}_{i+1,\sigma}^{\dagger} \hat{a}_{i,\sigma})
        + U \sum_i \hat{n}_{i,\alpha} \hat{n}_{i,\beta},

    where :math:`\hat{a}_{i,\sigma}^{\dagger}` and :math:`\hat{a}_{i,\sigma}` and :math:`\hat{n}_{i,\sigma} = \hat{a}_{i,\sigma}^{\dagger} \hat{a}_{i,\sigma}` are the creation, annihilation, and number operator for spin :math:`\sigma` at site :math:`i`.

    Parameters
    ----------
    t : float
        Hopping parameter.
    U : float
        On-site interaction strength.
    nsites : int | tuple[int, int]
        Number of sites in the 1D chain, or a tuple for number of sites in the x and y directions.
    pbc : bool | tuple[bool, bool], optional, default=False
        Whether to apply 1D periodic boundary conditions. If a bool is provided but a 2D system is specified, it will be applied in both directions.
    """

    t: float
    U: float
    nsites: int | tuple[int, int]
    pbc: bool | tuple[bool, bool] = False

    def __post_init__(self):
        if isinstance(self.nsites, int):
            self.ndim = 1
        elif isinstance(self.nsites, tuple) and len(self.nsites) == 2:
            self.ndim = 2
        else:
            raise ValueError(
                "nsites must be an int for 1D or a tuple of two ints for 2D."
            )

        if self.ndim == 1:
            self._init_1d_hubbard_ints()
        elif self.ndim == 2:
            self._init_2d_hubbard_ints()

        super().__post_init__()

    def _init_1d_hubbard_ints(self):
        self.hcore = np.zeros((self.nsites, self.nsites))
        for i in range(self.nsites - 1):
            self.hcore[i, i + 1] = self.hcore[i + 1, i] = -self.t
        # periodic boundary conditions
        if self.pbc:
            self.hcore[0, self.nsites - 1] = self.hcore[self.nsites - 1, 0] = -self.t
        self.overlap = np.eye(self.nsites)

        self.eri = np.zeros((self.nsites,) * 4)
        for i in range(self.nsites):
            self.eri[i, i, i, i] = self.U

    def _init_2d_hubbard_ints(self):
        nsites_x, nsites_y = self.nsites
        nsites_flat = nsites_x * nsites_y

        if isinstance(self.pbc, bool):
            pbc_x = pbc_y = self.pbc
        elif isinstance(self.pbc, tuple) and len(self.pbc) == 2:
            pbc_x, pbc_y = self.pbc
        else:
            raise ValueError(
                "pbc must be a bool or a tuple of two bools for 2D systems."
            )

        # helper to map 2D coordinates to 1D index
        def site_index(i, j):
            return i * nsites_y + j

        # Hopping
        self.hcore = np.zeros((nsites_flat, nsites_flat))
        for i in range(nsites_x):
            for j in range(nsites_y):
                idx = site_index(i, j)
                if i < nsites_x - 1:
                    right_idx = site_index(i + 1, j)
                    self.hcore[idx, right_idx] = self.hcore[right_idx, idx] = -self.t
                if j < nsites_y - 1:
                    up_idx = site_index(i, j + 1)
                    self.hcore[idx, up_idx] = self.hcore[up_idx, idx] = -self.t

        # periodic boundary conditions, x-direction
        if pbc_x:
            for j in range(nsites_y):
                left_idx = site_index(nsites_x - 1, j)
                right_idx = site_index(0, j)
                self.hcore[left_idx, right_idx] = self.hcore[right_idx, left_idx] = (
                    -self.t
                )

        # periodic boundary conditions, y-direction
        if pbc_y:
            for i in range(nsites_x):
                down_idx = site_index(i, nsites_y - 1)
                up_idx = site_index(i, 0)
                self.hcore[down_idx, up_idx] = self.hcore[up_idx, down_idx] = -self.t

        # Overlap
        self.overlap = np.eye(nsites_flat)

        # On-site interaction
        self.eri = np.zeros((nsites_flat,) * 4)
        for i in range(nsites_flat):
            self.eri[i, i, i, i] = self.U


def compute_orthonormal_transformation(S, lindep_trigger, ortho_thresh):
    """
    Orthonormalize the AO basis, catch and remove linear dependencies.

    Parameters
    ----------
    S : NDArray
        The overlap matrix of the basis functions.
    lindep_trigger : float
        The trigger for detecting linear dependencies in the overlap matrix.
        If the ratio of the minimum to maximum eigenvalue of the overlap matrix falls below this value,
        linear dependencies will be removed.
    ortho_thresh : float
        Linear combinations of AO basis functions with overlap eigenvalues below this threshold will be removed
        during orthogonalization.

    Returns
    -------
    Xorth : NDArray
        The orthonormalization matrix for the basis functions.
    nmo : int
        The number of linearly independent combinations of atomic orbitals in the system.
    """
    e, _ = np.linalg.eigh(S)
    nmo = nbf = S.shape[0]
    if min(e) / max(e) < lindep_trigger:
        logger.log_warning("Linear dependencies detected in overlap matrix S!")
        logger.log_debug(
            f"Max eigenvalue: {np.max(e):.2e}. \n"
            f"Min eigenvalue: {np.min(e):.2e}. \n"
            f"Condition number: {max(e)/min(e):.2e}. \n"
            f"Removing linear dependencies with threshold {ortho_thresh:.2e}."
        )
        nmo -= np.sum(e < ortho_thresh)
        if nmo < nbf:
            logger.log_warning(
                f"Reduced number of basis functions from {nbf} to {nmo} due to linear dependencies."
            )
        else:
            logger.log_warning(
                "Linear dependencies detected, but no basis functions were removed. Consider changing linear_dep_trigger or ortho_thresh."
            )
        Xorth = canonical_orth(S, tol=ortho_thresh)
    else:
        # no linear dependencies, use symmetric orthogonalization
        Xorth = invsqrt_matrix(S, tol=1e-13)
    return Xorth, nmo<|MERGE_RESOLUTION|>--- conflicted
+++ resolved
@@ -2,7 +2,7 @@
 import numpy as np
 from numpy.typing import NDArray
 
-from forte2 import ints
+from forte2 import integrals
 from forte2.data import DEBYE_TO_AU, DEBYE_ANGSTROM_TO_AU, Z_TO_ATOM_SYMBOL
 from forte2.helpers import logger
 from forte2.helpers.matrix_functions import (
@@ -11,11 +11,7 @@
     block_diag_2x2,
 )
 from forte2.x2c import get_hcore_x2c
-<<<<<<< HEAD
-from forte2 import integrals
-=======
 from forte2.jkbuilder import FockBuilder
->>>>>>> e867be98
 from .build_basis import build_basis
 from .geom_utils import GeometryHelper, parse_geometry
 
@@ -203,14 +199,9 @@
                 logger.log_warning(
                     "Using a separate auxiliary basis is not recommended!"
                 )
-<<<<<<< HEAD
-                self.auxiliary_basis_set_corr = build_basis(
-                    self.auxiliary_basis_set_corr, self.geom_helper
-=======
                 self.auxiliary_basis_corr = build_basis(
                     self.auxiliary_basis_set_corr,
                     self.geom_helper,
->>>>>>> e867be98
                 )
             else:
                 self.auxiliary_basis_corr = self.auxiliary_basis
