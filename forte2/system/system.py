--- conflicted
+++ resolved
@@ -129,36 +129,6 @@
             "angstrom",
             "bohr",
         ], f"Invalid unit: {self.unit}. Use 'angstrom' or 'bohr'."
-<<<<<<< HEAD
-        self.atoms = parse_geometry(self.xyz, self.unit)
-        self.natoms = len(self.atoms)
-        self.atomic_charges = np.array([atom[0] for atom in self.atoms])
-        self.atomic_masses = np.array(
-            [ATOM_DATA[Z]["mass"] for Z in self.atomic_charges]
-        )
-        self.atomic_positions = np.array([atom[1] for atom in self.atoms])
-        self.centroid = np.mean(self.atomic_positions, axis=0)
-        self.nuclear_repulsion = ints.nuclear_repulsion(self.atoms)
-
-        self.prinaxis = np.array([0., 0., 1.])
-
-        self.center_of_mass = np.einsum(
-            "a,ax->x", self.atomic_masses, self.atomic_positions
-        ) / np.sum(self.atomic_masses)
-
-        self.atom_counts = {}
-        for atom in self.atoms:
-            if atom[0] not in self.atom_counts:
-                self.atom_counts[atom[0]] = 0
-            self.atom_counts[atom[0]] += 1
-
-        self.atom_to_center = {}
-        for i, atom in enumerate(self.atoms):
-            if atom[0] not in self.atom_to_center:
-                self.atom_to_center[atom[0]] = []
-            self.atom_to_center[atom[0]].append(i)
-=======
->>>>>>> 2644c087
 
         self._init_geometry()
         self._init_basis()
@@ -179,6 +149,7 @@
         self.center_of_mass = _geom.center_of_mass
         self.atom_counts = _geom.atom_counts
         self.atom_to_center = _geom.atom_to_center
+        self.prinaxis = np.array([0., 0., 1.])
 
     def _init_basis(self):
         self.basis = build_basis(self.basis_set, self.atoms)
