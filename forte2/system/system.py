import scipy as sp
from dataclasses import dataclass, field

import forte2
from forte2.helpers import logger
from forte2.helpers.matrix_functions import invsqrt_matrix, canonical_orth
from forte2.x2c import get_hcore_x2c
from .build_basis import build_basis
from .parse_xyz import parse_xyz
from .atom_data import ATOM_DATA

import numpy as np
from numpy.typing import NDArray

from copy import deepcopy


@dataclass
class System:
    """
    A class to represent a quantum chemical system.

    Parameters
    ----------
    xyz : str
        A XYZ string representing the atomic coordinates.
    basis : str | dict
        The basis set to be used, either as a string (e.g. "cc-pvdz") or as a dictionary
        assigning potentially different basis sets to each atom (e.g. {"H": "sto-3g", "O": "cc-pvdz"}).
    auxiliary_basis : str | dict, optional
        The auxiliary basis set, either as a string or a dictionary (see `basis`).
    auxiliary_basis_set_corr : str | dict, optional
        A separate auxiliary basis set for all correlated calculations, either as a string or a dictionary (see `basis`).
    minao_basis : str | dict, optional, default="cc-pvtz-minao"
        The minimal atomic orbital basis set, used in IAO calculations, either as a string or a dictionary (see `basis`).
    x2c_type : str, optional
        The type of X2C transformation to be used. Options are "sf" for scalar
        relativistic effects or "so" for spin-orbit coupling. If None, no X2C transformation is applied.
    unit : str, optional, default="angstrom"
        The unit for the atomic coordinates. Can be "angstrom" or "bohr".
    linear_dep_trigger : float, optional, default=1e-10
        The trigger for detecting linear dependencies in the overlap matrix. If the ratio of the minimum to
        maximum eigenvalue of the overlap matrix falls below this value, linear dependencies will be removed.
    ortho_thresh : float, optional, default=1e-8
        Linear combinations of AO basis functions with overlap eigenvalues below this threshold will be removed
        during orthogonalization.

    Attributes
    ----------
    atoms : list[tuple[float, tuple[float, float, float]]]
<<<<<<< HEAD
    basis : forte2.ints.Basis
        The basis set for the system, built from the provided `basis_set`.
    auxiliary_basis : forte2.ints.Basis
        The auxiliary basis set for the system, built from the provided `auxiliary_basis_set`.
    auxiliary_basis_set_corr : forte2.ints.Basis
        The auxiliary basis set for correlated calculations, built from the provided `auxiliary_basis_set_corr`.
    minao_basis : forte2.ints.Basis
        The minimal atomic orbital basis set, built from the provided `minao_basis_set`.

=======
        A list of tuples representing the atoms in the system, where each tuple contains the atomic charge and a tuple of coordinates (x, y, z).
    Zsum : float
        The total nuclear charge of the system, calculated as the sum of atomic charges.
    nbf : int
        The number of basis functions in the system.
    nmo : int
        The number of linearly independent combinations of atomic orbitals in the system.
    naux : int
        The number of auxiliary basis functions in the system.
    nminao : int
        The number of minimal atomic orbital basis functions in the system.
    Xorth : NDArray
        The orthogonalization matrix for the basis functions.
>>>>>>> 183ac7d5
    """

    xyz: str
    basis_set: str | dict
    auxiliary_basis_set: str | dict = None
    auxiliary_basis_set_corr: str | dict = None
    minao_basis_set: str | dict = "cc-pvtz-minao"
    x2c_type: str = None
    unit: str = "angstrom"
    linear_dep_trigger: float = 1e-10
    ortho_thresh: float = 1e-8

    ### Non-init attributes
    atoms: list[tuple[float, tuple[float, float, float]]] = field(
        init=False, default=None
    )
    Zsum: float = field(init=False, default=None)
    nbf: int = field(init=False, default=None)
    nmo: int = field(init=False, default=None)
    naux: int = field(init=False, default=None)
    nminao: int = field(init=False, default=None)
    Xorth: NDArray = field(init=False, default=None)

    def __post_init__(self):
        assert self.unit in [
            "angstrom",
            "bohr",
        ], f"Invalid unit: {self.unit}. Use 'angstrom' or 'bohr'."
        self.atoms = parse_xyz(self.xyz, self.unit)
        self.natoms = len(self.atoms[0])
        self.basis = build_basis(self.basis_set, self.atoms)
        self.auxiliary_basis = (
            build_basis(self.auxiliary_basis_set, self.atoms)
            if self.auxiliary_basis_set is not None
            else None
        )
        if self.auxiliary_basis_set_corr is not None:
            logger.log_warning(f"Using a separate auxiliary basis is not recommended!")
            self.auxiliary_basis_set_corr = build_basis(
                self.auxiliary_basis_set_corr, self.atoms
            )
        else:
            self.auxiliary_basis_set_corr = self.auxiliary_basis
        self.minao_basis = (
            build_basis(self.minao_basis_set, self.atoms)
            if self.minao_basis_set is not None
            else None
        )
        print(
            f"Parsed {len(self.atoms)} atoms with basis set of {self.basis.size} functions."
        )

        self.Zsum = np.sum([x[0] for x in self.atoms])
        self.nbf = self.basis.size
        self.naux = self.auxiliary_basis.size if self.auxiliary_basis else 0
        self.nminao = self.minao_basis.size if self.minao_basis else 0

        self._init_x2c()
        self._check_linear_dependencies()

    def _init_x2c(self):
        if self.x2c_type is not None:
            assert self.x2c_type in [
                "sf",
                "so",
            ], f"x2c_type {self.x2c_type} is not supported. Use None, 'sf' or 'so'."
        else:
            return
        if self.x2c_type == "sf":
            self.ints_hcore = lambda: get_hcore_x2c(self, x2c_type="sf")
        elif self.x2c_type == "so":
            self.ints_hcore = lambda: get_hcore_x2c(self, x2c_type="so")

    def __repr__(self):
        return f"System(atoms={self.atoms}, basis_set={self.basis}, auxiliary_basis_set={self.auxiliary_basis})"

    def decontract(self):
        """
        Decontract the basis set.

        Returns
        -------
            forte2.ints.Basis
                Decontracted basis set.
        """
        return build_basis(
            self.basis.name,
            self.atoms,
            embed_normalization_into_coefficients=True,
            decontract=True,
        )

    def ints_overlap(self):
        """
        Return the overlap integrals for the system.

        Returns
        -------
            NDArray
                Overlap integrals matrix.
        """
        return forte2.ints.overlap(self.basis)

    def ints_hcore(self):
        """
        Return the core Hamiltonian integrals for the system.

        Returns
        -------
            NDArray
                Core Hamiltonian integrals matrix.
        """
        T = forte2.ints.kinetic(self.basis)
        V = forte2.ints.nuclear(self.basis, self.atoms)
        return T + V

    def nuclear_repulsion_energy(self):
        """
        Return the nuclear repulsion energy for the system.

        Returns
        -------
            float
                Nuclear repulsion energy.
        """
        return forte2.ints.nuclear_repulsion(self.atoms)

    def atomic_charges(self):
        """
        Return the atomic charges for the system.

        Returns
        -------
            NDArray
                Array of atomic charges, shape (N,) where N is the number of atoms.
        """
        return np.array([atom[0] for atom in self.atoms])

    def atomic_masses(self):
        """
        Return the average atomic masses for the system.

        Returns
        -------
            NDArray
                Array of atomic masses, shape (N,) where N is the number of atoms.
        """
        return np.array([ATOM_DATA[atom[0]]["mass"] for atom in self.atoms])

    def atomic_positions(self):
        """
        Return the atomic positions (in bohr) for the system.

        Returns
        -------
            NDArray
                Array of atomic positions, shape (N, 3) where N is the number of atoms.
        """
        return np.array([atom[1] for atom in self.atoms])

    def center_of_mass(self):
        """
        Calculate the center of mass of the system.
        Uses average atomic masses for the calculation.

        Returns
        -------
            tuple
                Center of mass coordinates (x, y, z).
        """
        masses = self.atomic_masses()
        positions = np.array([atom[1] for atom in self.atoms])
        return np.einsum("a,ax->x", masses, positions) / np.sum(masses)

    def nuclear_dipole(self, origin=None, unit="debye"):
        """
        Calculate the nuclear dipole moment of the system.

        Args
        ----
            origin : tuple[float, float, float], optional
                The origin point for the dipole calculation. If None, the center of mass of the system is used.
            unit : str, optional, default="debye"
                The unit for the dipole moment. Can be "debye" or "au".

        Returns
        -------
            NDArray
                Nuclear dipole moment vector, shape (3,).
        """
        assert unit in ["debye", "au"], f"Invalid unit: {unit}. Use 'debye' or 'au'."
        charges = self.atomic_charges()
        positions = self.atomic_positions()
        if origin is not None:
            assert len(origin) == 3, "Origin must be a 3-element vector."
            positions -= np.array(origin)[np.newaxis, :]
        conversion_factor = (
            1.0 / forte2.atom_data.DEBYE_TO_AU if unit == "debye" else 1.0
        )
        return np.einsum("a,ax->x", charges, positions) * conversion_factor

    def nuclear_quadrupole(self, origin=None, unit="debye"):
        """
        Calculate the nuclear quadrupole moment of the system.

        Args
        ----
            origin : tuple[float, float, float], optional
                The origin point for the quadrupole calculation. If None, the center of mass of the system is used.
            unit : str, optional, default="debye"
                The unit for the quadrupole moment. Can be "debye" or "au".
        Returns
        -------
            NDArray
                Nuclear quadrupole moment tensor, shape (3, 3).
        """
        assert unit in ["debye", "au"], f"Invalid unit: {unit}. Use 'debye' or 'au'."
        charges = self.atomic_charges()
        positions = self.atomic_positions()
        if origin is not None:
            assert len(origin) == 3, "Origin must be a 3-element vector."
            positions -= np.array(origin)[np.newaxis, :]
        nuc_quad = np.einsum("a,ax,ay->xy", charges, positions, positions)
        nuc_quad = 0.5 * (3 * nuc_quad - np.eye(3) * nuc_quad.trace())
        conversion_factor = (
            1.0 / forte2.atom_data.DEBYE_ANGSTROM_TO_AU if unit == "debye" else 1.0
        )
        return nuc_quad * conversion_factor

    def _check_linear_dependencies(self):
        S = self.ints_overlap()
        e, _ = np.linalg.eigh(S)
        self._eigh = sp.linalg.eigh
        self.nmo = self.nbf
        if min(e) / max(e) < self.linear_dep_trigger:
            logger.log_warning(f"Linear dependencies detected in overlap matrix S!")
            logger.log_debug(
                f"Max eigenvalue: {np.max(e):.2e}. \n"
                f"Min eigenvalue: {np.min(e):.2e}. \n"
                f"Condition number: {max(e)/min(e):.2e}. \n"
                f"Removing linear dependencies with threshold {self.ortho_thresh:.2e}."
            )
            self.nmo -= np.sum(e < self.ortho_thresh)
            if self.nmo < self.nbf:
                logger.log_warning(
                    f"Reduced number of basis functions from {self.nbf} to {self.nmo} due to linear dependencies."
                )
            else:
                logger.log_warning(
                    f"Linear dependencies detected, but no basis functions were removed. Consider changing linear_dep_trigger or ortho_thresh."
                )
            self.Xorth = canonical_orth(S, tol=self.ortho_thresh)
        else:
            # no linear dependencies, use symmetric orthogonalization
            self.Xorth = invsqrt_matrix(S, tol=1e-13)


@dataclass
class ModelSystem:
    """
    A base class for model systems.
    One needs to specify the overlap, hcore, and eri tensors.
    The number of electrons needs be set by setting charge to -nel at runtime.
    """

    overlap: NDArray = field(init=False)
    hcore: NDArray = field(init=False)
    eri: NDArray = field(init=False)

    def __post_init__(self):
        self.Zsum = 0  # total nuclear charge, here set to zero, so charge can be set to -nel later
        self.x2c_type = None
        self.nuclear_repulsion = 0.0
        self.nbf = self.hcore.shape[0]
        self.nmo = self.nbf
        self.naux = 0
        self.Xorth = invsqrt_matrix(self.ints_overlap(), tol=1e-13)

    def ints_overlap(self):
        return self.overlap

    def ints_hcore(self):
        return self.hcore

    def nuclear_repulsion_energy(self):
        return self.nuclear_repulsion


@dataclass
class HubbardModel1D(ModelSystem):
    r"""
    A 1D Hubbard model system.

    .. math::
        \hat{H} =
        -t \sum_i\sum_{\sigma\in\{\alpha,\beta\}}(\hat{a}_{i,\sigma}^{\dagger} \hat{a}_{i+1,\sigma}
            + \hat{a}_{i+1,\sigma}^{\dagger} \hat{a}_{i,\sigma})
        + U \sum_i \hat{n}_{i,\alpha} \hat{n}_{i,\beta},

    where :math:`\hat{a}_{i,\sigma}^{\dagger}` and :math:`\hat{a}_{i,\sigma}` and :math:`\hat{n}_{i,\sigma} = \hat{a}_{i,\sigma}^{\dagger} \hat{a}_{i,\sigma}` are the creation, annihilation, and number operator for spin :math:`\sigma` at site :math:`i`.

    Parameters
    ----------
        t : float
            Hopping parameter.
        U : float
            On-site interaction strength.
        nsites : int
            Number of sites in the 1D chain.
        pbc : bool, optional, default=False
            Whether to apply 1D periodic boundary conditions.
    """

    t: float
    U: float
    nsites: int
    pbc: bool = False

    def __post_init__(self):
        self.hcore = np.zeros((self.nsites, self.nsites))
        for i in range(self.nsites - 1):
            self.hcore[i, i + 1] = self.hcore[i + 1, i] = -self.t
        # periodic boundary conditions
        if self.pbc:
            self.hcore[0, self.nsites - 1] = self.hcore[self.nsites - 1, 0] = -self.t
        self.overlap = np.eye(self.nsites)

        self.eri = np.zeros((self.nsites,) * 4)
        for i in range(self.nsites):
            self.eri[i, i, i, i] = self.U

        super().__post_init__()<|MERGE_RESOLUTION|>--- conflicted
+++ resolved
@@ -48,7 +48,7 @@
     Attributes
     ----------
     atoms : list[tuple[float, tuple[float, float, float]]]
-<<<<<<< HEAD
+        A list of tuples representing the atoms in the system, where each tuple contains the atomic charge and a tuple of coordinates (x, y, z).
     basis : forte2.ints.Basis
         The basis set for the system, built from the provided `basis_set`.
     auxiliary_basis : forte2.ints.Basis
@@ -57,9 +57,6 @@
         The auxiliary basis set for correlated calculations, built from the provided `auxiliary_basis_set_corr`.
     minao_basis : forte2.ints.Basis
         The minimal atomic orbital basis set, built from the provided `minao_basis_set`.
-
-=======
-        A list of tuples representing the atoms in the system, where each tuple contains the atomic charge and a tuple of coordinates (x, y, z).
     Zsum : float
         The total nuclear charge of the system, calculated as the sum of atomic charges.
     nbf : int
@@ -72,7 +69,7 @@
         The number of minimal atomic orbital basis functions in the system.
     Xorth : NDArray
         The orthogonalization matrix for the basis functions.
->>>>>>> 183ac7d5
+
     """
 
     xyz: str
