import json
import itertools
from importlib import resources
import regex as re

from forte2 import Basis, Shell
from forte2.data import ATOM_SYMBOL_TO_Z
from forte2.helpers import logger

try:
    import basis_set_exchange as bse

    BSE_AVAILABLE = True
except ImportError:
    BSE_AVAILABLE = False


def build_basis(
    basis_assignment: str | dict,
    geometry,
    embed_normalization_into_coefficients: bool = True,
    decontract: bool = False,
) -> Basis:
    """
    Assemble the basis set from JSON data or Basis Set Exchange, depending on availability.

    Parameters
    ----------
    basis_assignment : str or dict
        The basis set name or a dictionary with per-atom basis assignments.
        It is also possible to assign different basis sets to specific atomic indices (e.g. "O2" for the second oxygen atom).
        The dictionary should be in the format::

            {
                "H": "cc-pvtz",
                "O2": "cc-pvqz",
                "default": "cc-pvdz"
            }

        where ``"default"`` is used for atoms not explicitly listed.
<<<<<<< HEAD
    geometry : forte2.system.geom_utils.GeometryHelper
        The geometry helper containing atomic information.
    embed_normalization_into_coefficients : bool, optional, default=True
        Whether to embed normalization factors into the contraction coefficients.
=======
    atoms : list[tuple(int, list[float])]
        A list of tuples containing atomic numbers and coordinates.
    embed_normalization_into_coefficients : bool, optional, default=True
        Whether to embed the normalization factors into the contraction coefficients.
>>>>>>> 7bc24172
    decontract : bool, optional, default=False
        Whether to decontract the basis set.

    Returns
    -------
    basis : forte2.ints.Basis
        The basis set.
    """
    prefix = "decon-" if decontract else ""
    natoms = geometry.natoms

    # get the mapping of atomic index to basis set names
    if isinstance(basis_assignment, str):
        basis_name = basis_assignment
        basis_per_atom = [basis_name for _ in range(natoms)]
    elif isinstance(basis_assignment, dict):
        basis_name = "custom_basis"
        basis_per_atom = _parse_custom_basis_assignment(geometry, basis_assignment)
    else:
        raise TypeError(
            f"[forte2] Invalid basis assignment type: {type(basis_assignment)}. "
            "Expected str or dict."
        )

    # convert the basis set names to lowercase
    basis_per_atom = [basis_name.lower() for basis_name in basis_per_atom]

    if_decontract_atom_basis = ["decon-" in b or decontract for b in basis_per_atom]
    # remove the "decon-" prefix to prepare for fetching of the basis set data
    basis_per_atom = [b.replace("decon-", "") for b in basis_per_atom]

    # get the 'shopping list' for _get_atom_basis
    # e.g. {"cc-pvdz": {1, 2}, "sto-6g": {8}} (fetch H, He from cc-pvdz and O from sto-6g)
    fetch_map = {}
    for i, b in enumerate(basis_per_atom):
        if b not in fetch_map:
            fetch_map[b] = set()
        Z = geometry.atoms[i][0]  # atomic number
        fetch_map[b].add(Z)

    # set the basis name
    basis = Basis()
    basis.set_name(prefix + basis_name)
    # get the unique basis set data
    atom_basis = _get_atom_basis(fetch_map)
    for (Z, coords), decon in zip(geometry.atoms, if_decontract_atom_basis):
        if decon:
            basis = _add_atom_basis_to_basis_decontracted(
                basis,
                atom_basis[Z],
                coords,
                embed_normalization_into_coefficients,
            )
        else:
            basis = _add_atom_basis_to_basis(
                basis,
                atom_basis[Z],
                coords,
                embed_normalization_into_coefficients,
            )
    return basis, atom_basis


def _parse_custom_basis_assignment(geometry, basis_assignment):
    # explicit_basis contains all entries except "default"
    explicit_basis = basis_assignment.copy()
    default_basis = explicit_basis.pop("default", None)
    atom_to_center = geometry.atom_to_center
    atom_counts = geometry.atom_counts

    assigned_basis = {}
    for k, v in explicit_basis.items():
        # "could be "O" or "O2" or "H2-12"
        m = re.match(r"([a-zA-Z]{1,2})([0-9]+)?-?([0-9]+)?", k).groups()
        # m[0]: atom symbol
        # m[1]: atom index start (optional)
        # m[2]: atom index end (optional)
        Z = ATOM_SYMBOL_TO_Z[m[0].upper()]
        if m[1] is None:
            assert (
                m[2] is None
            ), f"Basis assignment {k} has an end index without a start index."
            for i in atom_to_center[Z]:
                assigned_basis[i] = v
        elif m[2] is None:
            # single atom index
            i = int(m[1]) - 1
            assert i < atom_counts[Z], f"Atom {k} not found in geometry."
            assigned_basis[atom_to_center[Z][i]] = v
        else:
            # range of atom indices
            start = int(m[1]) - 1
            end = int(m[2])
            assert end <= atom_counts[Z], f"Atom range {k} is out of bounds."
            for i in range(start, end):
                assigned_basis[atom_to_center[Z][i]] = v

    if default_basis is None:
        assert (
            len(assigned_basis) == geometry.natoms
        ), "Not all atoms have a basis set assigned. Provide a default basis set or assign a basis set to all atoms."
    else:
        # ensure all atoms have a basis set assigned
        for i in range(geometry.natoms):
            if i not in assigned_basis:
                assigned_basis[i] = default_basis

    basis_per_atom = []
    for i in range(geometry.natoms):
        basis_per_atom.append(assigned_basis[i])

    return basis_per_atom


def _get_atom_basis(fetch_map):
    atom_basis = {}
    for basis_name, atoms in fetch_map.items():
        if resources.is_resource("forte2.data.basis", f"{basis_name}.json"):
            with resources.files("forte2.data.basis").joinpath(
                f"{basis_name}.json"
            ).open("r") as f:
                bfile = json.load(f)
                for Z in atoms:
                    # check if the atomic number is in the basis set
                    assert (
                        str(Z) in bfile["elements"]
                    ), f"Element {Z} not found in basis set {basis_name}."
                    atom_basis[Z] = bfile["elements"][str(Z)]["electron_shells"]
        else:
            if BSE_AVAILABLE:
                logger.log_info1(
                    f"[forte2] Basis {basis_name} not found locally. Using Basis Set Exchange."
                )
                for Z in atoms:
                    try:
                        bse_basis = bse.get_basis(basis_name, elements=Z)
                    except KeyError:
                        raise RuntimeError(
                            f"[forte2] Basis Set Exchange does not have data for element Z={Z} in basis set {basis_name}!"
                        )
                    atom_basis[Z] = bse_basis["elements"][str(Z)]["electron_shells"]
            else:
                raise RuntimeError(
                    f"[forte2] Basis file {basis_name}.json could not be found, and Basis Set Exchange is not available. "
                )
    return atom_basis


def _add_atom_basis_to_basis_decontracted(
    basis, atom_basis, coords, embed_normalization_into_coefficients
):
    for shell in atom_basis:
        angular_momentum = list(map(int, shell["angular_momentum"]))
        exponents = list(map(float, shell["exponents"]))
        for l in angular_momentum:
            for alpha in exponents:
                basis.add(
                    Shell(
                        l,
                        [alpha],
                        [1.0],
                        coords,
                        embed_normalization_into_coefficients=embed_normalization_into_coefficients,
                    )
                )
    return basis


def _add_atom_basis_to_basis(
    basis, atom_basis, coords, embed_normalization_into_coefficients
):
    for shell in atom_basis:
        angular_momentum = list(map(int, shell["angular_momentum"]))
        exponents = list(map(float, shell["exponents"]))

        for l, subshell_coefficients in itertools.zip_longest(
            angular_momentum,
            shell["coefficients"],
            fillvalue=angular_momentum[-1],
        ):
            coefficients = list(map(float, subshell_coefficients))
            basis.add(
                Shell(
                    l,
                    exponents,
                    coefficients,
                    coords,
                    embed_normalization_into_coefficients=embed_normalization_into_coefficients,
                )
            )
    return basis<|MERGE_RESOLUTION|>--- conflicted
+++ resolved
@@ -38,17 +38,10 @@
             }
 
         where ``"default"`` is used for atoms not explicitly listed.
-<<<<<<< HEAD
     geometry : forte2.system.geom_utils.GeometryHelper
         The geometry helper containing atomic information.
     embed_normalization_into_coefficients : bool, optional, default=True
         Whether to embed normalization factors into the contraction coefficients.
-=======
-    atoms : list[tuple(int, list[float])]
-        A list of tuples containing atomic numbers and coordinates.
-    embed_normalization_into_coefficients : bool, optional, default=True
-        Whether to embed the normalization factors into the contraction coefficients.
->>>>>>> 7bc24172
     decontract : bool, optional, default=False
         Whether to decontract the basis set.
 
