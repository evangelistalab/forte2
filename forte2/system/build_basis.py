--- conflicted
+++ resolved
@@ -60,8 +60,8 @@
         Exception: If the basis set file cannot be opened or if an element is not in the basis set.
     """
     basis = forte2.ints.Basis()
-    prefix = "dec-" if decontract else ""
-    basis.set_name(prefix+basis_name)
+    prefix = "decon-" if decontract else ""
+    basis.set_name(prefix + basis_name)
     basis_json = parse_basis_json(basis_name)
 
     # Cache for BSE queries to avoid repeated downloads
@@ -127,30 +127,4 @@
                             embed_normalization_into_coefficients=embed_normalization_into_coefficients,
                         )
                     )
-<<<<<<< HEAD
-    return basis
-
-
-def build_basis(
-    basis_name: str,
-    atoms: list[tuple[int, tuple[float, float, float]]],
-    embed_normalization_into_coefficients: bool = True,
-    decontract: bool = False,
-) -> forte2.ints.Basis:
-    """
-    Build a basis set from a basis name and a list of atoms.
-    Args:
-        basis_name (str): The name of the basis set.
-        atoms (list[tuple[int, tuple[float, float, float]]]): A list of tuples containing atomic numbers and coordinates.
-    Returns:
-        forte2.ints.Basis: The basis set.
-    Raises:
-        Exception: If the basis set file cannot be opened or if an element is not in the basis set.
-    """
-    return assemble_basis(
-        basis_name, atoms, embed_normalization_into_coefficients, decontract
-    )
-=======
-                )
-    return basis
->>>>>>> 8c13671e
+    return basis