--- conflicted
+++ resolved
@@ -11,14 +11,6 @@
 
 class SCFMixin:
 
-<<<<<<< HEAD
-    def _get_hcore(self, system):
-        T = forte2.ints.kinetic(system.basis)
-        V = forte2.ints.nuclear(system.basis, system.atoms)
-        return T + V
-
-    def run(self, system):
-=======
     def _check_scf_params(self):
         pass
 
@@ -31,7 +23,6 @@
             assert self.na == self.nb
 
     def run_scf(self, system):
->>>>>>> 60667294
         start = time.monotonic()
 
         method = self._scf_type().upper()
