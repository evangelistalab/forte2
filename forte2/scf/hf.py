--- conflicted
+++ resolved
@@ -590,11 +590,7 @@
             idx = nbocc + i
             if i % orb_per_row == 0:
                 string += "\n"
-<<<<<<< HEAD
-            string += f"{idx+1:<4d} ({self.orbital_symmetries_beta[idx]}) {self.eps[1][idx]:<12.6f} "
-=======
-            string += f"{idx+1:<4d} ({self.irrep_labels[1][idx]}) {self.eps[1][i]:<12.6f} "
->>>>>>> 6a8aba03
+            string += f"{idx+1:<4d} ({self.orbital_symmetries_beta[idx]}) {self.eps[1][i]:<12.6f} "
         logger.log_info1(string)
 
     def _assign_orbital_symmetries(self):
