from dataclasses import dataclass
import time
import numpy as np
import scipy as sp

import forte2
from forte2.jkbuilder.jkbuilder import DFFockBuilder
from forte2.helpers.mixins import MOs
from .initial_guess import minao_initial_guess


class SCFMixin:

    def _check_scf_params(self):
        pass

    def _scf_type(self):
        return type(self).__name__.upper()

    def _check_parameters(self):
        scftyp = self._scf_type()
        if scftyp == 'RHF':
            assert self.na == self.nb

    def run_scf(self, system):
        start = time.monotonic()

        method = self._scf_type().upper()
        Zsum = np.sum([x[0] for x in system.atoms])
        nel = Zsum - self.charge
        self.nbasis = system.basis.size
        self.na = (nel + self.mult - 1) // 2 
        self.nb = (nel - self.mult + 1) // 2
        self.sz = (self.na - self.nb) / 2.0

        self._check_parameters()

        diis = forte2.helpers.DIIS()

        print(f"Number of alpha electrons: {self.na}")
        print(f"Number of beta electrons: {self.nb}")
        print(f"Total charge: {self.charge}")
        print(f"Spin multiplicity: {self.mult}")
        print(f"Number of basis functions: {self.nbasis}")
        print(f"Energy convergence criterion: {self.econv:e}")
        print(f"Density convergence criterion: {self.dconv:e}")
        print(f"DIIS acceleration: {diis.do_diis}")
        print(f"\n==> {method} SCF ROUTINE <==")

        Vnn = forte2.ints.nuclear_repulsion(system.atoms)
        S = forte2.ints.overlap(system.basis)
        T = forte2.ints.kinetic(system.basis)
        V = forte2.ints.nuclear(system.basis, system.atoms)
        fock_builder = DFFockBuilder(system)

        H = T + V

        self.C = self._initial_guess(system, H, S)
        self.D = self._build_initial_density_matrix()

        Eold = 0.0
        Dold = self.D

<<<<<<< HEAD
        print(f"{'Iter':>4s} {'Energy':>20s} {'deltaE':>20s} {'|deltaD|':>20s} {'|AO grad|':>20s} {'<S^2>':>20s}")
=======
        width = 88
        print("=" * width)
        print(
            f"{'Iter':<4} {'Energy':>20} {'deltaE':>20} {'||deltaD||':>20} {'||orbgrad||':>20}"
        )
        print("-" * width)

>>>>>>> 8c13671e
        for iter in range(self.maxiter):

            # 1. Build the Fock matrix 
            # (there is a slot for canonicalized F to accommodate ROHF and CUHF methods - admittedly weird for RHF/UHF)
            F, F_canon = self._build_fock(H, fock_builder, S)
            # 2. Build the orbital gradient (DIIS residual)
            AO_grad = self._build_ao_grad(S, F_canon)
            # 3. Perform DIIS update of Fock
            F_canon = self._diis_update(diis, F_canon, AO_grad)
            # 4. Diagonalize updated Fock
            self.eps, self.C = self._diagonalize_fock(F_canon, S)
            # 5. Build new density matrix
            self.D = self._build_density_matrix()
            # 6. Compute new HF energy
            self.E = Vnn + self._energy(H, F)

            # check convergence parameters
            deltaE = self.E - Eold
            deltaD = sum([np.linalg.norm(d - dold) for d, dold in zip(self.D, Dold)])
            spin2 = self._spin(S)

            # print iteration
            print(
                    f"{iter + 1:4d} {self.E:20.12f} {deltaE:20.12f} {deltaD:20.12f} {np.linalg.norm(AO_grad):20.12f} {spin2:20.12f}"
            )

            if np.abs(deltaE) < self.econv and deltaD < self.dconv:
                print(f"{method} iterations converged\n")
                # perform final iteration 
                F, F_canon = self._build_fock(H, fock_builder, S)
                self.eps, self.C = self._diagonalize_fock(F_canon, S)
                self.D = self._build_density_matrix()
                self.E = Vnn + self._energy(H, F)
                print(f"Final {method} Energy: {self.E:20.12f}")
                break
            
            # reset old parameters
            Eold = self.E
            Dold = self.D
        else:
            print(f"{method} iterations not converged!")

        end = time.monotonic()
        print(f"{method} time: {end - start:.2f} seconds")


@dataclass
class RHF(SCFMixin, MOs):

<<<<<<< HEAD
    charge: int
    mult: int = 1
    econv: float = 1e-6
    dconv: float = 1e-3
    maxiter: int = 100

    def run(self, system):
        self.run_scf(system)
=======
            # check for convergence of both energy and density matrix
            print(
                f"{iter + 1:<4d} {self.E:>+20.12f} {self.E - Eold:>+20.12f} {np.linalg.norm(D - Dold):>20.12f} {AO_gradient_norm:>20.12f}"
            )

            if (np.abs(self.E - Eold) < self.econv) and (
                np.linalg.norm(D - Dold) < self.dconv
            ):
                print("=" * width)
                print(
                    f"SCF iterations converged to deltaE < {self.econv:.2e} and ||deltaD|| < {self.dconv:.2e}"
                )
                break
>>>>>>> 8c13671e

    def _build_fock(self, H, fock_builder, S):
        J = fock_builder.build_J(self.D)[0]
        K = fock_builder.build_K([self.C[0][:, : self.na]])[0]
        F = H + 2.0 * J - K
        return F, F

<<<<<<< HEAD
    def _build_density_matrix(self):
        D = np.einsum("mi,ni->mn", self.C[0][:, :self.na], self.C[0][:, :self.na])
        return [D]

    def _initial_guess(self, system, H, S):
        C = minao_initial_guess(system, H, S)
        return [C]

    def _build_initial_density_matrix(self):
        return self._build_density_matrix()

    def _build_ao_grad(self, S, F):
        ao_grad = F @ self.D[0] @ S - S @ self.D[0] @ F
        return ao_grad

    def _energy(self, H, F):
        return np.sum(self.D[0] * (H + F))

    def _diagonalize_fock(self, F, S):
        eps, C = sp.linalg.eigh(F, S)
        return [eps], [C]

    def _spin(self, S):
        return self.sz*(self.sz + 1)

    def _diis_update(self, diis, F, AO_grad):
        return diis.update(F, AO_grad)


@dataclass
class ROHF(SCFMixin, MOs):
    charge: int
    mult: int
    econv: float = 1e-6
    dconv: float = 1e-3
    maxiter: int = 100

    def run(self, system):
        self.run_scf(system)

    def _build_fock(self, H, fock_builder, S):
        Ja, Jb = fock_builder.build_J(self.D)
        K = fock_builder.build_K([self.C[0][:, :self.na], self.C[0][:, :self.nb]])
        F = [H + Ja + Jb - k for k in K]

        F_canon = self._build_canonical_fock(F, S)

        return F, F_canon

    def _build_canonical_fock(self, F, S):

        # Projection matrices for core (doubly occupied), open (singly occupied, alpha), and virtual (unoccupied) MO spaces
        U_core = np.dot(self.D[1], S)
        U_open = np.dot(self.D[0] - self.D[1], S)
        U_virt = np.eye(self.nbasis) - np.dot(self.D[0], S)
=======
        end = time.monotonic()
        print(f"SCF time: {end - start:.2f} seconds")
        print(f"Converged SCF energy: {self.E:.12f} Eh")
>>>>>>> 8c13671e

        # Closed-shell Fock
        F_cs = 0.5 * (F[0] + F[1])

        def _project(u, v, f):
            return np.einsum("ur,uv,vt->rt", u, f, v, optimize=True)

        # these are scaled by 0.5 to account for fock + fock.T below
        fock = _project(U_core, U_core, F_cs) * 0.5
        fock += _project(U_open, U_open, F_cs) * 0.5
        fock += _project(U_virt, U_virt, F_cs) * 0.5
        # off-diagonal blocks
        fock += _project(U_open, U_core, F[1])
        fock += _project(U_open, U_virt, F[0])
        fock += _project(U_virt, U_core, F_cs)
        fock = fock + fock.conj().T
        return fock

    def _build_density_matrix(self):
        D_a = np.einsum("mi,ni->mn", self.C[0][:, :self.na], self.C[0][:, :self.na])
        D_b = np.einsum("mi,ni->mn", self.C[0][:, :self.nb], self.C[0][:, :self.nb])
        return D_a, D_b

    def _initial_guess(self, system, H, S):
        C = minao_initial_guess(system, H, S)
        return [C]

    def _build_initial_density_matrix(self):
        return self._build_density_matrix()

    def _build_ao_grad(self, S, F):
        Deff = 0.5 * (self.D[0] + self.D[1])
        return F @ Deff @ S - S @ Deff @ F

    def _diagonalize_fock(self, F, S):
        eps, C = sp.linalg.eigh(F, S)
        return [eps], [C]

    def _spin(self, S):
        return self.sz*(self.sz + 1)

    def _energy(self, H, F):
        energy = 0.5 * (
                np.einsum("vu,uv->", self.D[0] + self.D[1], H)
                + np.einsum("vu,uv->", self.D[0], F[0])
                + np.einsum("vu,uv->", self.D[1], F[1])
        )
        return energy

    def _diis_update(self, diis, F, AO_grad):
        return diis.update(F, AO_grad)


@dataclass
class UHF(SCFMixin, MOs):
    charge: int
    mult: int
    econv: float = 1e-6
    dconv: float = 1e-3
    maxiter: int = 100

    def run(self, system):
        self.run_scf(system)

    def _build_fock(self, H, fock_builder, S):
        Ja, Jb = fock_builder.build_J(self.D)
        K = fock_builder.build_K([self.C[0][:, :self.na], self.C[1][:, :self.nb]])
        F = [H + Ja + Jb - k for k in K]

        F_canon = F

        return F, F_canon

    def _build_density_matrix(self):
        D_a = np.einsum("mi,ni->mn", self.C[0][:, :self.na], self.C[0][:, :self.na])
        D_b = np.einsum("mi,ni->mn", self.C[1][:, :self.nb], self.C[1][:, :self.nb])
        return D_a, D_b

    def _initial_guess(self, system, H, S):
        C = minao_initial_guess(system, H, S)
        return [C, C]

    def _build_initial_density_matrix(self):
        D_a, D_b = self._build_density_matrix()
        if self.mult != 1:
            D_b *= 0.0
        return D_a, D_b

    def _build_ao_grad(self, S, F):
        AO_grad = np.hstack([(f @ d @ S - S @ d @ f).flatten() for d, f in zip(self.D, F)])
        return AO_grad

    def _diagonalize_fock(self, F, S):
        eps_a, C_a = sp.linalg.eigh(F[0], S)
        eps_b, C_b = sp.linalg.eigh(F[1], S)
        return [eps_a, eps_b], [C_a, C_b]

    def _spin(self, S):
        # alpha-beta orbital overlap matrix 
        # S_ij = < psi_i | psi_j >, i,j=occ
        #      = \sum_{uv} c_ui^* c_vj <u|v>
        S_ij = np.einsum("ui,uv,vj->ij", self.C[0][:, :self.na].conj(), S, self.C[1][:, :self.nb], optimize=True)
        # Spin contamination: <s^2> - <s^2>_exact = N_b - \sum_{ij} |S_ij|^2
        ds2 = self.nb - np.einsum("ij,ij->", S_ij.conj(), S_ij)
        # <S^2> value
        s2 = self.sz*(self.sz + 1) + ds2
        return s2

    def _energy(self, H, F):
        energy = 0.5 * (
                np.einsum("vu,uv->", self.D[0] + self.D[1], H)
                + np.einsum("vu,uv->", self.D[0], F[0])
                + np.einsum("vu,uv->", self.D[1], F[1])
        )
        return energy

    def _diis_update(self, diis, F, AO_grad):
        F_flat = diis.update(np.hstack([f.flatten() for f in F]), AO_grad)
        F = [F_flat[:self.nbasis**2].reshape(self.nbasis, self.nbasis), F_flat[self.nbasis**2:].reshape(self.nbasis, self.nbasis)]
        return F


@dataclass
class CUHF(SCFMixin, MOs):
    charge: int
    mult: int
    econv: float = 1e-6
    dconv: float = 1e-3
    maxiter: int = 100

    def run(self, system):
        self.run_scf(system)

    def _build_fock(self, H, fock_builder, S):
        Ja, Jb = fock_builder.build_J(self.D)
        K = fock_builder.build_K([self.C[0][:, :self.na], self.C[1][:, :self.nb]])
        F = [H + Ja + Jb - k for k in K]

        F_canon = self._build_canonical_fock(F, S)

        return F, F_canon

    def _build_canonical_fock(self, F, S):

        # Projection matrices for core (doubly occupied), open (singly occupied, alpha), and virtual (unoccupied) MO spaces
        U_core = np.dot(self.D[1], S)
        U_open = np.dot(self.D[0] - self.D[1], S)
        U_virt = np.eye(self.nbasis) - np.dot(self.D[0], S)

        # Closed-shell Fock
        F_cs = 0.5 * (F[0] + F[1])

        def _project(u, v, f):
            return np.einsum("ur,uv,vt->rt", u, f, v, optimize=True)

        def _build_fock_eff(f):
            # these are scaled by 0.5 to account for fock + fock.T below
            fock = _project(U_core, U_core, f) * 0.5  # cc
            fock += _project(U_open, U_open, f) * 0.5 # oo
            fock += _project(U_virt, U_virt, f) * 0.5 # vv
            # off-diagonal blocks 
            fock += _project(U_open, U_core, f) # oc
            fock += _project(U_open, U_virt, f) # ov
            fock += _project(U_virt, U_core, F_cs) # Replace cv sector with fcore
            fock = fock + fock.conj().T
            return fock

        return [_build_fock_eff(f) for f in F]

    def _build_density_matrix(self):
        D_a = np.einsum("mi,ni->mn", self.C[0][:, :self.na], self.C[0][:, :self.na])
        D_b = np.einsum("mi,ni->mn", self.C[1][:, :self.nb], self.C[1][:, :self.nb])
        return D_a, D_b

    def _initial_guess(self, system, H, S):
        C = minao_initial_guess(system, H, S)
        return [C, C]

    def _build_initial_density_matrix(self):
        D_a, D_b = self._build_density_matrix()
        return D_a, D_b

    def _build_ao_grad(self, S, F):
        AO_grad = np.hstack([(f @ d @ S - S @ d @ f).flatten() for d, f in zip(self.D, F)])
        return AO_grad

    def _diagonalize_fock(self, F, S):
        eps_a, C_a = sp.linalg.eigh(F[0], S)
        eps_b, C_b = sp.linalg.eigh(F[1], S)
        return [eps_a, eps_b], [C_a, C_b]

    def _spin(self, S):
        # alpha-beta orbital overlap matrix 
        # S_ij = < psi_i | psi_j >, i,j=occ
        #      = \sum_{uv} c_ui^* c_vj <u|v>
        S_ij = np.einsum("ui,uv,vj->ij", self.C[0][:, :self.na].conj(), S, self.C[1][:, :self.nb], optimize=True)
        # Spin contamination: <s^2> - <s^2>_exact = N_b - \sum_{ij} |S_ij|^2
        ds2 = self.nb - np.einsum("ij,ij->", S_ij.conj(), S_ij)
        # <S^2> value
        s2 = self.sz*(self.sz + 1) + ds2
        return s2

    def _energy(self, H, F):
        energy = 0.5 * (
                np.einsum("vu,uv->", self.D[0] + self.D[1], H)
                + np.einsum("vu,uv->", self.D[0], F[0])
                + np.einsum("vu,uv->", self.D[1], F[1])
        )
        return energy

    def _diis_update(self, diis, F, AO_grad):
        F_flat = diis.update(np.hstack([f.flatten() for f in F]), AO_grad)
        F = [F_flat[:self.nbasis**2].reshape(self.nbasis, self.nbasis), F_flat[self.nbasis**2:].reshape(self.nbasis, self.nbasis)]
        return F<|MERGE_RESOLUTION|>--- conflicted
+++ resolved
@@ -61,17 +61,8 @@
         Eold = 0.0
         Dold = self.D
 
-<<<<<<< HEAD
         print(f"{'Iter':>4s} {'Energy':>20s} {'deltaE':>20s} {'|deltaD|':>20s} {'|AO grad|':>20s} {'<S^2>':>20s}")
-=======
-        width = 88
-        print("=" * width)
-        print(
-            f"{'Iter':<4} {'Energy':>20} {'deltaE':>20} {'||deltaD||':>20} {'||orbgrad||':>20}"
-        )
-        print("-" * width)
-
->>>>>>> 8c13671e
+
         for iter in range(self.maxiter):
 
             # 1. Build the Fock matrix 
@@ -121,38 +112,18 @@
 @dataclass
 class RHF(SCFMixin, MOs):
 
-<<<<<<< HEAD
     charge: int
     mult: int = 1
     econv: float = 1e-6
     dconv: float = 1e-3
     maxiter: int = 100
 
-    def run(self, system):
-        self.run_scf(system)
-=======
-            # check for convergence of both energy and density matrix
-            print(
-                f"{iter + 1:<4d} {self.E:>+20.12f} {self.E - Eold:>+20.12f} {np.linalg.norm(D - Dold):>20.12f} {AO_gradient_norm:>20.12f}"
-            )
-
-            if (np.abs(self.E - Eold) < self.econv) and (
-                np.linalg.norm(D - Dold) < self.dconv
-            ):
-                print("=" * width)
-                print(
-                    f"SCF iterations converged to deltaE < {self.econv:.2e} and ||deltaD|| < {self.dconv:.2e}"
-                )
-                break
->>>>>>> 8c13671e
-
     def _build_fock(self, H, fock_builder, S):
         J = fock_builder.build_J(self.D)[0]
         K = fock_builder.build_K([self.C[0][:, : self.na]])[0]
         F = H + 2.0 * J - K
         return F, F
 
-<<<<<<< HEAD
     def _build_density_matrix(self):
         D = np.einsum("mi,ni->mn", self.C[0][:, :self.na], self.C[0][:, :self.na])
         return [D]
@@ -208,11 +179,6 @@
         U_core = np.dot(self.D[1], S)
         U_open = np.dot(self.D[0] - self.D[1], S)
         U_virt = np.eye(self.nbasis) - np.dot(self.D[0], S)
-=======
-        end = time.monotonic()
-        print(f"SCF time: {end - start:.2f} seconds")
-        print(f"Converged SCF energy: {self.E:.12f} Eh")
->>>>>>> 8c13671e
 
         # Closed-shell Fock
         F_cs = 0.5 * (F[0] + F[1])
