--- conflicted
+++ resolved
@@ -49,10 +49,6 @@
 [tool.cibuildwheel.macos.environment]
 MACOSX_DEPLOYMENT_TARGET = "10.14"
 
-<<<<<<< HEAD
-[tool.pytest.ini_options]
-minversion = "6.0"
-=======
 # Pytest configuration
 [tool.pytest.ini_options]
 minversion = "6.0"
@@ -60,7 +56,6 @@
     "slow: marks tests as slow (deselect with '-m \"not slow\"')",
 ]
 addopts = "-m 'not slow'"
->>>>>>> b80d8b6b
 testpaths = [
     "tests",
 ]
