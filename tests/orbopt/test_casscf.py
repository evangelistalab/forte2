import pytest

from forte2 import *
from forte2.helpers.comparisons import approx


def test_casscf_h2():
    erhf = -1.08928367118043
    emcscf = -1.11873740345286

    xyz = f"""
    H 0.0 0.0 0.0
    H 0.0 0.0 {0.529177210903 * 2}
    """

    system = System(xyz=xyz, basis_set="cc-pvdz", auxiliary_basis_set="cc-pVTZ-JKFIT")

    rhf = RHF(charge=0, econv=1e-12)(system)
    ci_state = CIStates(
        active_spaces=[0, 1], states=State(nel=2, multiplicity=1, ms=0.0)
    )
    mc = MCOptimizer(ci_state)(rhf)
    mc.run()

    assert rhf.E == approx(erhf)
    assert mc.E == approx(emcscf)

<<<<<<< HEAD
def test_mcscf_2():
=======

def test_casscf_hf():
>>>>>>> f67bea6e
    erhf = -99.9977252002946
    emcscf = -100.0435018956

    xyz = f"""
    H 0.0 0.0 0.0
    F 0.0 0.0 2.0
    """

    system = System(
        xyz=xyz, basis_set="cc-pVDZ", auxiliary_basis_set="cc-pVTZ-JKFIT", unit="bohr"
    )
    rhf = RHF(charge=0, econv=1e-12)(system)
    ci_state = CIStates(
        active_spaces=[1, 2, 3, 4, 5, 6],
        core_orbitals=[0],
        states=State(nel=10, multiplicity=1, ms=0.0),
    )
    mc = MCOptimizer(ci_state)(rhf)
    mc.run()

    assert rhf.E == approx(erhf)
    assert mc.E == approx(emcscf)


def test_casscf_hf_smaller_active():
    erhf = -99.87284684762975
    emcscf = -99.939295399756

    xyz = f"""
    F            0.000000000000     0.000000000000    -0.075563346255
    H            0.000000000000     0.000000000000     1.424436653745
    """

    system = System(
        xyz=xyz, basis_set="cc-pvdz", auxiliary_basis_set="def2-universal-jkfit"
    )

    rhf = RHF(charge=0, econv=1e-12)(system)
    ci_state = CIStates(
        active_spaces=[4, 5],
        core_orbitals=[0, 1, 2, 3],
        states=State(nel=10, multiplicity=1, ms=0.0),
    )
    mc = MCOptimizer(ci_state)(rhf)
    mc.run()

    assert rhf.E == approx(erhf)
    assert mc.E == approx(emcscf)


def test_casscf_n2():
    erhf = -108.761639873604
    ecasscf = -108.9800484156

    xyz = f"""
    N 0.0 0.0 0.0
    N 0.0 0.0 1.4
    """

    system = System(xyz=xyz, basis_set="cc-pVDZ", auxiliary_basis_set="cc-pVTZ-JKFIT")
    rhf = RHF(charge=0, econv=1e-12)(system)
    ci_state = CIStates(
        active_spaces=[4, 5, 6, 7, 8, 9],
        core_orbitals=[0, 1, 2, 3],
        states=State(nel=14, multiplicity=1, ms=0.0),
    )
    mc = MCOptimizer(ci_state, gconv=1e-7)(rhf)
    mc.run()
    assert rhf.E == approx(erhf)
    assert mc.E == approx(ecasscf)


def test_casscf_n2_cholesky():
    erhf = -108.761717999901
    ecasscf = -108.9801054579

    xyz = f"""
    N 0.0 0.0 0.0
    N 0.0 0.0 1.4
    """

    system = System(xyz=xyz, basis_set="cc-pVDZ", cholesky_tei=True, cholesky_tol=1e-10)
    rhf = RHF(charge=0, econv=1e-12)(system)
    ci_state = CIStates(
        active_spaces=[4, 5, 6, 7, 8, 9],
        core_orbitals=[0, 1, 2, 3],
        states=State(nel=14, multiplicity=1, ms=0.0),
    )
    mc = MCOptimizer(ci_state, gconv=1e-7)(rhf)
    mc.run()
    assert rhf.E == approx(erhf)
    assert mc.E == approx(ecasscf)


def test_mcscf_noncontiguous_spaces():
    # The results of this test should be strictly identical to test_casscf_n2

    erhf = -108.761639873604
    eci = -108.916505576963
    ecasscf = -108.9800484156

    xyz = f"""
    N 0.0 0.0 0.0
    N 0.0 0.0 1.4
    """

    system = System(xyz=xyz, basis_set="cc-pVDZ", auxiliary_basis_set="cc-pVTZ-JKFIT")
    rhf = RHF(charge=0, econv=1e-12)(system)
    rhf.run()
    assert rhf.E == approx(erhf)

    # swap orbitals to make them non-contiguous
    core = [0, 1, 3, 6]
    actv = [2, 4, 5, 7, 8, 11]
    virt = sorted(set(range(system.nbf)) - set(core + actv))
    rhf.C[0][:, core + actv + virt] = rhf.C[0]
    ci_state = CIStates(
        active_spaces=actv,
        core_orbitals=core,
        states=State(nel=14, multiplicity=1, ms=0.0),
    )
    ci = CI(ci_state)(rhf)
    ci.run()
    assert ci.E[0] == approx(eci)

    mc = MCOptimizer(ci_state)(rhf)
    mc.run()
    assert mc.E == approx(ecasscf)


def test_casscf_water():
    erhf = -76.0214620954787819
    emcscf = -76.07856407969193

    xyz = f"""
    O            0.000000000000     0.000000000000    -0.069592187400
    H            0.000000000000    -0.783151105291     0.552239257834
    H            0.000000000000     0.783151105291     0.552239257834
    """

    system = System(
        xyz=xyz,
        basis_set="cc-pvdz",
        auxiliary_basis_set="def2-universal-jkfit",
        unit="angstrom",
    )

    rhf = RHF(charge=0, econv=1e-12, dconv=1e-12)(system)
    ci_state = CIStates(
        active_spaces=[1, 2, 3, 4, 5, 6],
        core_orbitals=[0],
        states=State(nel=10, multiplicity=1, ms=0.0),
    )
    mc = MCOptimizer(ci_state, gconv=1e-6, econv=1e-10)(rhf)
    mc.run()

    assert rhf.E == approx(erhf)
    assert mc.E == approx(emcscf)


def test_casscf_symmetry_breaking():
    """Test CASSCF with BeH2 molecule.
    The solution breaks the symmetry of the molecule.
    """

    erhf = -15.59967761106774
    emcscf = -15.6284020142

    xyz = f"""
    Be        0.000000000000     0.000000000000     0.000000000000
    H         0.000000000000     1.389990000000     2.500000000000
    H         0.000000000000    -1.390010000000     2.500000000000
    """

    system = System(
        xyz=xyz,
        basis_set="cc-pVDZ",
        auxiliary_basis_set="def2-universal-JKFIT",
        unit="bohr",
    )

    rhf = RHF(charge=0, econv=1e-10)(system)
    ci_state = CIStates(
        core_orbitals=[0, 1],
        active_spaces=[2, 3],
        states=State(nel=6, multiplicity=1, ms=0.0),
    )
    mc = MCOptimizer(ci_state, econv=1e-9)(rhf)
    mc.run()

    assert rhf.E == approx(erhf)
    assert mc.E == approx(emcscf)


def test_casscf_singlet_benzyne():
    erhf = -226.40943786499565
    emcscf = -226.575743550979

    xyz = f"""
    C   0.0000000000  -2.5451795941   0.0000000000
    C   0.0000000000   2.5451795941   0.0000000000
    C  -2.2828001669  -1.3508352528   0.0000000000
    C   2.2828001669  -1.3508352528   0.0000000000
    C   2.2828001669   1.3508352528   0.0000000000
    C  -2.2828001669   1.3508352528   0.0000000000
    H  -4.0782187459  -2.3208602146   0.0000000000
    H   4.0782187459  -2.3208602146   0.0000000000
    H   4.0782187459   2.3208602146   0.0000000000
    H  -4.0782187459   2.3208602146   0.0000000000
    """

    system = System(
        xyz=xyz,
        basis_set="sto-3g",
        auxiliary_basis_set="def2-universal-jkfit",
        unit="bohr",
    )

    rhf = RHF(charge=0, econv=1e-12)(system)
    ci_state = CIStates(
        core_orbitals=list(range(19)),
        active_spaces=[19, 20],
        states=State(nel=40, multiplicity=1, ms=0.0),
    )
    mc = MCOptimizer(ci_state)(rhf)
    mc.run()

    assert rhf.E == approx(erhf)
    assert mc.E == approx(emcscf)<|MERGE_RESOLUTION|>--- conflicted
+++ resolved
@@ -25,12 +25,8 @@
     assert rhf.E == approx(erhf)
     assert mc.E == approx(emcscf)
 
-<<<<<<< HEAD
-def test_mcscf_2():
-=======
 
 def test_casscf_hf():
->>>>>>> f67bea6e
     erhf = -99.9977252002946
     emcscf = -100.0435018956
 
@@ -259,4 +255,28 @@
     mc.run()
 
     assert rhf.E == approx(erhf)
-    assert mc.E == approx(emcscf)+    assert mc.E == approx(emcscf)
+
+
+def test_casscf_n2_cholesky_2():
+    '''Equivalent to casscf_8 test in Forte'''
+    erhf = -108.949591958787 
+    emcscf = -109.090719613072
+
+    xyz = f"""
+    N 0.0 0.0 0.0
+    N 0.0 0.0 1.120
+    """
+
+    system = System(xyz=xyz, basis_set="cc-pVDZ", cholesky_tei=True, cholesky_tol=1e-10)
+    rhf = RHF(charge=0, econv=1e-12)(system)
+
+    ci_state = CIStates(
+        active_spaces=[4, 5, 6, 7, 8, 9],
+        core_orbitals=[0, 1, 2, 3],
+        states=State(nel=14, multiplicity=1, ms=0.0),
+    )
+    mc = MCOptimizer(ci_state, gconv=1e-7)(rhf)
+    mc.run()
+    assert rhf.E == approx(erhf)
+    assert mc.E == approx(emcscf)
