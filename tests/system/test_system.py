import pytest
import forte2
import numpy as np


def test_system():
    xyz = """

    H  0.0 0.0 0.0
    """

    system = forte2.System(xyz=xyz, basis="cc-pvdz")
    system_large_basis = forte2.System(xyz=xyz, basis="cc-pvdz")
    print(system)

    S = forte2.ints.overlap(system.basis)
    T = forte2.ints.kinetic(system.basis)
    V = forte2.ints.nuclear(system.basis, system.atoms)
    H = T + V

    # Solve the generalized eigenvalue problem H C = S C ε
    from scipy.linalg import eigh
    from numpy import isclose

    ε, _ = eigh(H, S)
    print("ε", ε)
    # assert isclose(ε[0], -0.4992784, atol=1e-7)

    M1 = forte2.ints.emultipole1(system.basis)
    print("S", S)
    print("M", M1)
    print(np.linalg.norm(S - M1[0]))

    M2 = forte2.ints.emultipole2(system.basis)
    # print("M2", M2)
    for i in range(4):
        print(np.linalg.norm(M1[i] - M2[i]))

    M3 = forte2.ints.emultipole3(system.basis)
    # print("M3", M3)
    for i in range(10):
        print(np.linalg.norm(M2[i] - M3[i]))

    opVop = forte2.ints.opVop(system.basis, system.atoms)
    print("opVop", opVop)


def test_xyz_comment():
    # Test an XYZ string with commented lines
    xyz = """
    #U 0.0 0.0 0.0
    @U 0.0 0.0 0.0
    H 0.0 0.0 0.0
    """

    # expect an exception to be raised
    system = forte2.System(xyz=xyz, basis="cc-pvdz")

    assert len(system.atoms) == 1


def test_missing_atom():
    # Test for missing atom in the basis set
    with pytest.raises(Exception) as excinfo:
        forte2.System(xyz="U 0.0 0.0 0.0", basis="cc-pvdz")
        assert (
            str(excinfo.value)
            == "[forte2] Basis set cc-pvdz does not contain element 92."
        )


def test_missing_coordinate():
    # Test for missing coordinates in the XYZ string
    with pytest.raises(ValueError) as excinfo:
        forte2.System(xyz="C 0.0 0.0", basis="cc-pvdz")

    with pytest.raises(ValueError) as excinfo:
        forte2.System(xyz="C 0.0", basis="cc-pvdz")


def test_units():
    # Test for different units
    xyz = """
    H 0.0 0.0 0.0
    H 0.0 0.0 1.0
    """
    system = forte2.System(xyz=xyz, basis="cc-pvdz", unit="angstrom")
    assert system.unit == "angstrom"
    assert system.atoms[1][1][2] == pytest.approx(1.88972612)
    system = forte2.System(xyz=xyz, basis="cc-pvdz", unit="bohr")
    assert system.unit == "bohr"
<<<<<<< HEAD
    assert system.atoms[1][1][2] == pytest.approx(1.0)
=======
    assert system.atoms[1][1][2] == pytest.approx(1.0)


def test_nuclear_dipole():
    # Test for nuclear dipole calculation
    xyz = """
    O 0.0 0.0 0.0
    H 0.0 0.0 1.0
    Li 2.0 0.0 0.0
    """
    system = forte2.System(xyz=xyz, basis="cc-pvdz", unit="bohr")

    nucdip = system.nuclear_dipole(unit="au")
    assert nucdip == pytest.approx([6.0, 0.0, 1.0])


def test_nuclear_quadrupole():
    # Test for nuclear quadrupole calculation
    xyz = """
    O 0.0 0.0 0.0
    H 0.0 0.0 1.0
    Li 2.0 0.0 0.0
    """
    system = forte2.System(xyz=xyz, basis="cc-pvdz", unit="bohr")

    nucquad = system.nuclear_quadrupole(unit="au")
    assert np.trace(nucquad) == pytest.approx(0.0)
    assert np.diag(nucquad) == pytest.approx([11.5, -6.5, -5.0])


def test_center_of_mass():
    # Test for center of mass calculation
    xyz = """
    O 0.0 0.0 0.0
    H 0.0 0.0 1.0
    Li 2.0 0.0 0.0
    """
    system = forte2.System(xyz=xyz, basis="cc-pvdz", unit="bohr")
    com = system.center_of_mass()
    assert com == pytest.approx([0.57948887, 0, 0.04208937])

    # This also incidentally tests the input of geometry with signed integers
    xyz = """
    H  1  1  1
    P  1  1 -1
    V  1 -1  1
    Mn  1 -1 -1
    Mn -1  1  1
    V -1  1 -1
    P -1 -1  1
    H -1 -1 -1 
    """
    system = forte2.System(xyz=xyz, basis="cc-pvdz", unit="bohr")
    com = system.center_of_mass()
    assert com == pytest.approx([0.0, 0.0, 0.0], abs=1e-10)


def test_custom_basis_rhf():
    xyz = """
    C 0 0 0
    O 0 0 1.2
    """
    system = forte2.System(
        xyz=xyz,
        basis={"C": "cc-pvdz", "O": "sto-6g"},
        auxiliary_basis={"C": "cc-pVQZ-JKFIT", "O": "def2-universal-JKFIT"},
    )
    scf = forte2.scf.RHF(charge=0)(system)
    scf.run()
    assert scf.E == pytest.approx(-112.484140615262, rel=1e-8, abs=1e-8)
>>>>>>> b80d8b6b
<|MERGE_RESOLUTION|>--- conflicted
+++ resolved
@@ -89,9 +89,6 @@
     assert system.atoms[1][1][2] == pytest.approx(1.88972612)
     system = forte2.System(xyz=xyz, basis="cc-pvdz", unit="bohr")
     assert system.unit == "bohr"
-<<<<<<< HEAD
-    assert system.atoms[1][1][2] == pytest.approx(1.0)
-=======
     assert system.atoms[1][1][2] == pytest.approx(1.0)
 
 
@@ -161,5 +158,4 @@
     )
     scf = forte2.scf.RHF(charge=0)(system)
     scf.run()
-    assert scf.E == pytest.approx(-112.484140615262, rel=1e-8, abs=1e-8)
->>>>>>> b80d8b6b
+    assert scf.E == pytest.approx(-112.484140615262, rel=1e-8, abs=1e-8)