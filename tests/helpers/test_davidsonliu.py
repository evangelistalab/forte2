--- conflicted
+++ resolved
@@ -269,10 +269,4 @@
     solver.add_sigma_builder(sigma_builder2)
     evals, _ = solver.solve()
 
-<<<<<<< HEAD
-    assert np.isclose(
-        evals[0], ref_evals2[0], atol=1e-6
-    ), f"Expected {ref_evals2[0]}, got {evals[0]}"
-=======
-    assert evals[0] == approx(ref_evals2[0])
->>>>>>> b80d8b6b
+    assert evals[0] == approx(ref_evals2[0])