--- conflicted
+++ resolved
@@ -29,15 +29,9 @@
     assert len(dets) == 9
     assert sorted(dets) == sorted(expected)
 
-<<<<<<< HEAD
     ref = det("0ab")
-    dets = forte2.hilbert_space(3, 1, 1, ref, truncation=1)
+    dets = hilbert_space(3, 1, 1, ref, truncation=1)
     expected = [det("0ab"), det("ba0"), det("a0b"), det("002"), det("020")]
-=======
-    ref = det("0+-")
-    dets = hilbert_space(3, 1, 1, ref, truncation=1)
-    expected = [det("0+-"), det("-+0"), det("+0-"), det("002"), det("020")]
->>>>>>> ed16982c
     assert len(dets) == 5
     assert sorted(dets) == sorted(expected)
 
@@ -121,13 +115,8 @@
     assert len(dets) == 6
     assert sorted(dets) == sorted(expected)
 
-<<<<<<< HEAD
     ref = det("aa00")
-    dets = forte2.hilbert_space(4, 2, 0, ref, truncation=1)
-=======
-    ref = det("++00")
     dets = hilbert_space(4, 2, 0, ref, truncation=1)
->>>>>>> ed16982c
     # compare with the expected result of the determinant
     expected = [det("aa00"), det("a0a0"), det("a00a"), det("0aa0"), det("0a0a")]
     assert len(dets) == 5
