--- conflicted
+++ resolved
@@ -1,14 +1,6 @@
 import pytest
-<<<<<<< HEAD
-=======
-from numpy import isclose  # type: ignore
->>>>>>> 0a253272
-
 from forte2 import *
 from forte2.helpers.comparisons import approx
-
-# assuming scf tolerance of 1e-12
-approx = lambda x: pytest.approx(x, abs=1e-9)
 
 
 def test_gasci_rhf_1():
@@ -58,7 +50,6 @@
     # assert ci.E[1] == approx(-0.671622137375)
 
 
-
 def test_gasci_rhf_3():
     xyz = f"""
     H  0.000000000000  0.000000000000 -0.375000000000
@@ -67,11 +58,7 @@
 
     system = System(xyz=xyz, basis="sto-6g", auxiliary_basis="def2-universal-jkfit")
 
-<<<<<<< HEAD
-    rhf = RHF(charge=0, econv=1e-12, guess_type="hcore")(system)
-=======
     rhf = RHF(charge=0, econv=1e-12)(system)
->>>>>>> 0a253272
     ci = CI(
         orbitals=[[0], [1]],
         state=State(nel=2, multiplicity=1, ms=0.0),
@@ -81,13 +68,8 @@
     )(rhf)
     ci.run()
 
-<<<<<<< HEAD
-    assert rhf.E == approx(-1.12475114835983)
-    assert ci.E[0] == approx(-1.145763462077)
-=======
     assert rhf.E == approx(-1.124751148359)
     assert ci.E[0] == approx(-1.145763462068)
->>>>>>> 0a253272
 
 
 def test_gasci_rhf_4():
@@ -99,33 +81,22 @@
 
     system = System(xyz=xyz, basis="cc-pvdz", auxiliary_basis="def2-universal-jkfit")
 
-<<<<<<< HEAD
-    rhf = RHF(charge=0, econv=1e-12, dconv=1e-8, guess_type="hcore")(system)
-=======
     rhf = RHF(charge=0, econv=1e-12, dconv=1e-8)(system)
->>>>>>> 0a253272
     ci = CI(
         orbitals=[[0, 1, 2, 3, 4], [5, 6]],
         state=State(nel=10, multiplicity=1, ms=0.0),
         nroot=1,
         gas_min=[6, 0],
         gas_max=[10, 4],
-<<<<<<< HEAD
-=======
         econv=1e-12,
         # orbitals=[[0, 1, 2, 3, 4, 5, 6]],
         # state=State(nel=10, multiplicity=1, ms=0.0),
         # nroot=1,
->>>>>>> 0a253272
     )(rhf)
     ci.run()
 
     assert rhf.E == approx(-76.02146209548764)
-<<<<<<< HEAD
-    assert ci.E[0] == approx(-76.030555835340)
-=======
     assert ci.E[0] == approx(-76.029447292783)
->>>>>>> 0a253272
 
 
 def test_gasci_rhf_5():
@@ -137,11 +108,7 @@
 
     system = System(xyz=xyz, basis="cc-pvdz", auxiliary_basis="def2-universal-jkfit")
 
-<<<<<<< HEAD
-    rhf = RHF(charge=0, econv=1e-12, dconv=1e-8, guess_type="hcore")(system)
-=======
     rhf = RHF(charge=0, econv=1e-14, dconv=1e-8)(system)
->>>>>>> 0a253272
     ci = CI(
         orbitals=[[0], [1, 2, 3, 4, 5, 6]],
         state=State(nel=10, multiplicity=1, ms=0.0),
@@ -153,11 +120,7 @@
     ci.run()
 
     assert rhf.E == approx(-76.02146209548764)
-<<<<<<< HEAD
-    assert ci.E[0] == approx(-55.818855513012)
-=======
     assert ci.E[0] == approx(-55.819535370117)
->>>>>>> 0a253272
 
 
 @pytest.mark.xfail(reason="uhf energy does not match reference value")
@@ -170,11 +133,7 @@
 
     system = System(xyz=xyz, basis="cc-pvdz", auxiliary_basis="def2-universal-jkfit")
 
-<<<<<<< HEAD
-    rhf = UHF(charge=0, econv=1e-12, dconv=1e-8, guess_type="hcore")(system)
-=======
     rhf = UHF(charge=0, econv=1e-12, dconv=1e-8)(system)
->>>>>>> 0a253272
     ci = CI(
         orbitals=[[0], [1, 2, 3, 4, 5, 6]],
         state=State(nel=10, multiplicity=3, ms=1.0),
@@ -197,11 +156,7 @@
 
     system = System(xyz=xyz, basis="cc-pvdz", auxiliary_basis="def2-universal-jkfit")
 
-<<<<<<< HEAD
-    rhf = RHF(charge=0, econv=1e-12, dconv=1e-8, guess_type="hcore")(system)
-=======
     rhf = RHF(charge=0, econv=1e-12, dconv=1e-8)(system)
->>>>>>> 0a253272
     ci = CI(
         orbitals=[[0], [1, 2, 3, 4, 5, 6]],
         state=State(nel=10, multiplicity=1, ms=0.0),
@@ -213,13 +168,8 @@
     ci.run()
 
     assert rhf.E == approx(-76.02146209548764)
-<<<<<<< HEAD
-    assert ci.E[0] == approx(-55.817934328246)
-    assert ci.E[1] == approx(-55.740177190272)
-=======
     assert ci.E[0] == approx(-55.818614251158)
     assert ci.E[1] == approx(-55.740542172622)
->>>>>>> 0a253272
 
 
 def test_gasci_rhf_8():
@@ -231,11 +181,7 @@
 
     system = System(xyz=xyz, basis="sto-6g", auxiliary_basis="def2-universal-jkfit")
 
-<<<<<<< HEAD
-    rhf = RHF(charge=0, econv=1e-12, dconv=1e-8, guess_type="hcore")(system)
-=======
     rhf = RHF(charge=0, econv=1e-12, dconv=1e-8)(system)
->>>>>>> 0a253272
     ci = CI(
         orbitals=[[0], [1, 2, 3, 4, 5, 6]],
         state=State(nel=10, multiplicity=1, ms=0.0),
@@ -247,13 +193,8 @@
     ci.run()
 
     assert rhf.E == approx(-75.68026686304654)
-<<<<<<< HEAD
-    assert ci.E[0] == approx(-55.598001374143)
-    assert ci.E[1] == approx(-55.525624692892)
-=======
     assert ci.E[0] == approx(-55.598443621487)
     assert ci.E[1] == approx(-55.526088426266)
->>>>>>> 0a253272
 
 
 def test_gasci_rohf_1():
@@ -269,11 +210,7 @@
         xyz=xyz, basis="sto-6g", auxiliary_basis="def2-universal-jkfit", unit="bohr"
     )
 
-<<<<<<< HEAD
-    rhf = ROHF(charge=1, econv=1e-12, dconv=1e-8, guess_type="hcore")(system)
-=======
     rhf = ROHF(charge=1, ms=0.5, econv=1e-12, dconv=1e-8)(system)
->>>>>>> 0a253272
     ci = CI(
         orbitals=[[0], [1, 2, 3, 4, 5, 6, 7, 8]],
         state=State(nel=9, multiplicity=2, ms=0.5),
@@ -284,14 +221,8 @@
     )(rhf)
     ci.run()
 
-<<<<<<< HEAD
-    assert rhf.E == approx(-39.66353334247484)
-    assert ci.E[0] == approx(-29.237219037891)
-=======
-    print(f"{ci.E[0]:.12f}")
     assert rhf.E == approx(-39.66353334247423)
     assert ci.E[0] == approx(-29.237267496782)
->>>>>>> 0a253272
 
 
 def test_gasci_rohf_2():
@@ -307,11 +238,7 @@
         xyz=xyz, basis="cc-pvtz", auxiliary_basis="def2-universal-jkfit", unit="bohr"
     )
 
-<<<<<<< HEAD
-    rhf = ROHF(charge=1, econv=1e-12, dconv=1e-8, guess_type="hcore")(system)
-=======
     rhf = ROHF(charge=1, ms=0.5, econv=1e-12, dconv=1e-8)(system)
->>>>>>> 0a253272
     ci = CI(
         orbitals=[[0], [1, 2, 3, 4, 5, 6, 7, 8]],
         state=State(nel=9, multiplicity=2, ms=0.5),
@@ -322,13 +249,5 @@
     )(rhf)
     ci.run()
 
-<<<<<<< HEAD
-    assert rhf.E == approx(-39.77974100479403)
-    assert ci.E[0] == approx(-29.204823485711)
-
-
-test_gasci_rhf_3()
-=======
     assert rhf.E == approx(-39.779741004794)
-    assert ci.E[0] == approx(-29.204808393068)
->>>>>>> 0a253272
+    assert ci.E[0] == approx(-29.204808393068)