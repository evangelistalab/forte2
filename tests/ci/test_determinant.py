--- conflicted
+++ resolved
@@ -65,17 +65,10 @@
 
 def test_det_equality():
     """Test the __eq__ operator"""
-<<<<<<< HEAD
-    d1 = forte2.Determinant("22")
-    d2 = forte2.Determinant("2a")
-    d3 = forte2.Determinant("22")
-    d4 = forte2.Determinant("0022")
-=======
     d1 = Determinant("22")
-    d2 = Determinant("2+")
+    d2 = Determinant("2a")
     d3 = Determinant("22")
     d4 = Determinant("0022")
->>>>>>> ed16982c
     assert d1 == d1
     assert d1 != d2
     assert d1 == d3
@@ -85,17 +78,10 @@
 
 def test_det_hash():
     """Test the __hash__ operator"""
-<<<<<<< HEAD
-    d1 = forte2.Determinant("22")
-    d2 = forte2.Determinant("2a")
-    d3 = forte2.Determinant("22")
-    d4 = forte2.Determinant("0022")
-=======
     d1 = Determinant("22")
-    d2 = Determinant("2+")
+    d2 = Determinant("2a")
     d3 = Determinant("22")
     d4 = Determinant("0022")
->>>>>>> ed16982c
     h = {}
     h[d1] = 1.0
     h[d2] = 2.0
@@ -109,17 +95,10 @@
 
 def test_det_sorting():
     """Test the __lt__ operator"""
-<<<<<<< HEAD
-    d1 = forte2.Determinant("22")
-    d2 = forte2.Determinant("2a")
-    d3 = forte2.Determinant("bb")
-    d4 = forte2.Determinant("22")
-=======
     d1 = Determinant("22")
-    d2 = Determinant("2+")
-    d3 = Determinant("--")
+    d2 = Determinant("2a")
+    d3 = Determinant("bb")
     d4 = Determinant("22")
->>>>>>> ed16982c
     list = [d1, d2, d3, d4]
     sorted_list = sorted(list)
     assert sorted_list[0] == d2
@@ -134,63 +113,34 @@
     # test a -> a excitation
     d1 = Determinant("220")
     assert d1.gen_excitation([0], [3], [], []) == -1.0
-<<<<<<< HEAD
-    assert d1 == forte2.Determinant("b20a")
+    assert d1 == Determinant("b20a")
 
     # test b -> b excitation
-    d2 = forte2.Determinant("2ba0")
+    d2 = Determinant("2ba0")
     assert d2.gen_excitation([], [], [0, 1], [2, 3]) == -1.0
-    assert d2 == forte2.Determinant("a02b")
+    assert d2 == Determinant("a02b")
 
     # test b creation and counting number of a
-    d3 = forte2.Determinant("a000")
-=======
-    assert d1 == Determinant("-20+")
-
-    # test b -> b excitation
-    d2 = Determinant("2-+0")
-    assert d2.gen_excitation([], [], [0, 1], [2, 3]) == -1.0
-    assert d2 == Determinant("+02-")
-
-    # test b creation and counting number of a
-    d3 = Determinant("+000")
->>>>>>> ed16982c
+    d3 = Determinant("a000")
     assert d3.gen_excitation([], [], [], [0]) == -1.0
     assert d3 == Determinant("2")
     d3 = Determinant("0000")
     assert d3.gen_excitation([], [], [], [0]) == +1.0
-<<<<<<< HEAD
-    assert d3 == forte2.Determinant("b")
-=======
-    assert d3 == Determinant("-")
->>>>>>> ed16982c
+    assert d3 == Determinant("b")
 
     # test ab creation and sign
     d4 = Determinant("000")
     assert d4.gen_excitation([], [2, 1], [], [0, 1]) == -1.0
-<<<<<<< HEAD
-    assert d4 == forte2.Determinant("b2a")
-    d5 = forte2.Determinant("000")
-    assert d5.gen_excitation([], [2, 1], [], [1, 0]) == +1.0
-    assert d5 == forte2.Determinant("b2a")
-    d6 = forte2.Determinant("000")
-    assert d6.gen_excitation([], [1, 2], [], [0, 1]) == +1.0
-    assert d6 == forte2.Determinant("b2a")
-    d7 = forte2.Determinant("000")
-    assert d7.gen_excitation([], [1, 2], [], [1, 0]) == -1.0
-    assert d7 == forte2.Determinant("b2a")
-=======
-    assert d4 == Determinant("-2+")
+    assert d4 == Determinant("b2a")
     d5 = Determinant("000")
     assert d5.gen_excitation([], [2, 1], [], [1, 0]) == +1.0
-    assert d5 == Determinant("-2+")
+    assert d5 == Determinant("b2a")
     d6 = Determinant("000")
     assert d6.gen_excitation([], [1, 2], [], [0, 1]) == +1.0
-    assert d6 == Determinant("-2+")
+    assert d6 == Determinant("b2a")
     d7 = Determinant("000")
     assert d7.gen_excitation([], [1, 2], [], [1, 0]) == -1.0
-    assert d7 == Determinant("-2+")
->>>>>>> ed16982c
+    assert d7 == Determinant("b2a")
 
 
 def test_excitation_connection():
@@ -222,13 +172,8 @@
     assert conn[2] == []  # beta hole
     assert conn[3] == [0]  # beta particle
 
-<<<<<<< HEAD
-    d1 = forte2.Determinant("222ab00000")
-    d2 = forte2.Determinant("baa0200b02")
-=======
-    d1 = Determinant("222+-00000")
-    d2 = Determinant("-++0200-02")
->>>>>>> ed16982c
+    d1 = Determinant("222ab00000")
+    d2 = Determinant("baa0200b02")
     conn = d1.excitation_connection(d2)
     assert conn[0] == [0, 3]  # alfa hole
     assert conn[1] == [4, 9]  # alfa particle
@@ -241,11 +186,7 @@
 
     #        012345
     # parity 011001
-<<<<<<< HEAD
-    d = forte2.Determinant("a0a0aa")
-=======
-    d = Determinant("+0+0++")
->>>>>>> ed16982c
+    d = Determinant("a0a0aa")
     assert d.slater_sign(0) == 1
     assert d.slater_sign(1) == -1
     assert d.slater_sign(2) == -1
@@ -265,10 +206,5 @@
 
 def test_spin_flip():
     """Test spin flip functions"""
-<<<<<<< HEAD
-    d = forte2.Determinant("2ba0ab0aabb")
-    assert d.spin_flip() == forte2.Determinant("2ab0ba0bbaa")
-=======
-    d = Determinant("2-+0+-0++--")
-    assert d.spin_flip() == Determinant("2+-0-+0--++")
->>>>>>> ed16982c
+    d = Determinant("2ba0ab0aabb")
+    assert d.spin_flip() == Determinant("2ab0ba0bbaa")