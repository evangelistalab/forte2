from forte2 import *
from forte2.helpers.comparisons import approx


def compare_rdms(ci, root):
    import numpy as np

    rdm_threshold = 1e-12

    ci_solver = ci.ci_solvers[0]

    # Test the RDMs by computing them using the debug implementation
    ci_vec_det = np.zeros((ci_solver.ndet))
    ci_solver.spin_adapter.csf_C_to_det_C(ci_solver.evecs[:, root], ci_vec_det)

<<<<<<< HEAD
    # Test the 1-RDMs
    a_1rdm = ci.ci_sigma_builder.a_1rdm(ci_vec_det, ci_vec_det, True)
    a_1rdm_debug = ci.ci_sigma_builder.a_1rdm_debug(ci_vec_det, ci_vec_det, True)
=======
    rdm1_a = ci_solver.ci_sigma_builder.rdm1_a(ci_vec_det, ci_vec_det, True)
    rdm1_a_debug = ci_solver.ci_sigma_builder.rdm1_a_debug(ci_vec_det, ci_vec_det, True)
>>>>>>> 93ae7638
    assert (
        np.linalg.norm(a_1rdm - a_1rdm_debug) < rdm_threshold
    ), f"Norm of the difference between a_1rdm and a_1rdm_debug is too large: {np.linalg.norm(a_1rdm - a_1rdm_debug):.12f}."

<<<<<<< HEAD
    b_1rdm1 = ci.ci_sigma_builder.a_1rdm(ci_vec_det, ci_vec_det, False)
    b_1rdm1_debug = ci.ci_sigma_builder.a_1rdm_debug(ci_vec_det, ci_vec_det, False)
=======
    rdm1_b = ci_solver.ci_sigma_builder.rdm1_a(ci_vec_det, ci_vec_det, False)
    rdm1_b_debug = ci_solver.ci_sigma_builder.rdm1_a_debug(
        ci_vec_det, ci_vec_det, False
    )
>>>>>>> 93ae7638
    assert (
        np.linalg.norm(b_1rdm1 - b_1rdm1_debug) < rdm_threshold
    ), f"Norm of the difference between b_1rdm1 and b_1rdm1_debug is too large: {np.linalg.norm(b_1rdm1 - b_1rdm1_debug):.12f}."

<<<<<<< HEAD
    rdm1_sf = ci.make_sf_1rdm(ci.evecs[:, root])
    rdm1_sf_debug = ci.ci_sigma_builder.sf_rdm1_debug(ci_vec_det, ci_vec_det)
=======
    rdm1_sf = ci_solver.make_rdm1_sf(ci_solver.evecs[:, root])
    rdm1_sf_debug = ci_solver.ci_sigma_builder.rdm1_sf_debug(ci_vec_det, ci_vec_det)
>>>>>>> 93ae7638
    assert (
        np.linalg.norm(rdm1_sf - rdm1_sf_debug) < rdm_threshold
    ), f"Norm of the difference between rdm1_sf and rdm1_sf_debug is too large: {np.linalg.norm(rdm1_sf - rdm1_sf_debug):.12f}."

<<<<<<< HEAD
    # Test the 2-RDMs
    rdm2_aa = ci.ci_sigma_builder.aa_2rdm(ci_vec_det, ci_vec_det, True)
    rdm2_aa_debug = ci.ci_sigma_builder.aa_2rdm_debug(ci_vec_det, ci_vec_det, True)
=======
    rdm2_aa = ci_solver.ci_sigma_builder.rdm2_aa(ci_vec_det, ci_vec_det, True)
    rdm2_aa_debug = ci_solver.ci_sigma_builder.rdm2_aa_debug(
        ci_vec_det, ci_vec_det, True
    )
>>>>>>> 93ae7638
    assert (
        np.linalg.norm(rdm2_aa - rdm2_aa_debug) < rdm_threshold
    ), f"Norm of the difference between rdm2_aa and rdm2_aa_debug is too large: {np.linalg.norm(rdm2_aa - rdm2_aa_debug):.12f}."

<<<<<<< HEAD
    rdm2_bb = ci.ci_sigma_builder.aa_2rdm(ci_vec_det, ci_vec_det, False)
    rdm2_bb_debug = ci.ci_sigma_builder.aa_2rdm_debug(ci_vec_det, ci_vec_det, False)
=======
    rdm2_bb = ci_solver.ci_sigma_builder.rdm2_aa(ci_vec_det, ci_vec_det, False)
    rdm2_bb_debug = ci_solver.ci_sigma_builder.rdm2_aa_debug(
        ci_vec_det, ci_vec_det, False
    )
>>>>>>> 93ae7638
    assert (
        np.linalg.norm(rdm2_bb - rdm2_bb_debug) < rdm_threshold
    ), f"Norm of the difference between rdm2_bb and rdm2_bb_debug is too large: {np.linalg.norm(rdm2_bb - rdm2_bb_debug):.12f}."

<<<<<<< HEAD
    rdm2_ab = ci.ci_sigma_builder.ab_2rdm(ci_vec_det, ci_vec_det)
    rdm2_ab_debug = ci.ci_sigma_builder.ab_2rdm_debug(ci_vec_det, ci_vec_det)
=======
    rdm2_ab = ci_solver.ci_sigma_builder.rdm2_ab(ci_vec_det, ci_vec_det)
    rdm2_ab_debug = ci_solver.ci_sigma_builder.rdm2_ab_debug(ci_vec_det, ci_vec_det)
>>>>>>> 93ae7638
    assert (
        np.linalg.norm(rdm2_ab - rdm2_ab_debug) < rdm_threshold
    ), f"Norm of the difference between rdm2_ab and rdm2_ab_debug is too large: {np.linalg.norm(rdm2_ab - rdm2_ab_debug):.12f}."

<<<<<<< HEAD
    rdm2_sf = ci.make_sf_2rdm(ci.evecs[:, root])
    rdm2_sf_debug = ci.ci_sigma_builder.sf_rdm2_debug(ci_vec_det, ci_vec_det)
=======
    rdm2_sf = ci_solver.make_rdm2_sf(ci_solver.evecs[:, root])
    rdm2_sf_debug = ci_solver.ci_sigma_builder.rdm2_sf_debug(ci_vec_det, ci_vec_det)
>>>>>>> 93ae7638
    assert (
        np.linalg.norm(rdm2_sf - rdm2_sf_debug) < rdm_threshold
    ), f"Norm of the difference between rdm2_sf and rdm2_sf_debug is too large: {np.linalg.norm(rdm2_sf - rdm2_sf_debug):.12f}."

<<<<<<< HEAD
    rdm3_aaa = ci.ci_sigma_builder.aaa_3rdm(ci_vec_det, ci_vec_det, True)
    rdm3_aaa_debug = ci.ci_sigma_builder.aaa_3rdm_debug(ci_vec_det, ci_vec_det, True)
=======
    rdm3_aaa = ci_solver.ci_sigma_builder.rdm3_aaa(ci_vec_det, ci_vec_det, True)
    rdm3_aaa_debug = ci_solver.ci_sigma_builder.rdm3_aaa_debug(
        ci_vec_det, ci_vec_det, True
    )
>>>>>>> 93ae7638
    assert (
        np.linalg.norm(rdm3_aaa - rdm3_aaa_debug) < rdm_threshold
    ), f"Norm of the difference between rdm3_aaa and rdm3_aaa_debug is too large: {np.linalg.norm(rdm3_aaa - rdm3_aaa_debug):.12f}."

<<<<<<< HEAD
    rdm3_bbb = ci.ci_sigma_builder.aaa_3rdm(ci_vec_det, ci_vec_det, False)
    rdm3_bbb_debug = ci.ci_sigma_builder.aaa_3rdm_debug(ci_vec_det, ci_vec_det, False)
=======
    rdm3_bbb = ci_solver.ci_sigma_builder.rdm3_aaa(ci_vec_det, ci_vec_det, False)
    rdm3_bbb_debug = ci_solver.ci_sigma_builder.rdm3_aaa_debug(
        ci_vec_det, ci_vec_det, False
    )
>>>>>>> 93ae7638
    assert (
        np.linalg.norm(rdm3_bbb - rdm3_bbb_debug) < rdm_threshold
    ), f"Norm of the difference between rdm3_bbb and rdm3_bbb_debug is too large: {np.linalg.norm(rdm3_bbb - rdm3_bbb_debug):.12f}."

<<<<<<< HEAD
    rdm3_aab = ci.ci_sigma_builder.aab_3rdm(ci_vec_det, ci_vec_det)
    rdm3_aab_debug = ci.ci_sigma_builder.aab_3rdm_debug(ci_vec_det, ci_vec_det)
=======
    rdm3_aab = ci_solver.ci_sigma_builder.rdm3_aab(ci_vec_det, ci_vec_det)
    rdm3_aab_debug = ci_solver.ci_sigma_builder.rdm3_aab_debug(ci_vec_det, ci_vec_det)
>>>>>>> 93ae7638
    assert (
        np.linalg.norm(rdm3_aab - rdm3_aab_debug) < rdm_threshold
    ), f"Norm of the difference between rdm3_aab and rdm3_aab_debug is too large: {np.linalg.norm(rdm3_aab - rdm3_aab_debug):.12f}."

<<<<<<< HEAD
    rdm3_abb = ci.ci_sigma_builder.abb_3rdm(ci_vec_det, ci_vec_det)
    rdm3_abb_debug = ci.ci_sigma_builder.abb_3rdm_debug(ci_vec_det, ci_vec_det)
=======
    rdm3_abb = ci_solver.ci_sigma_builder.rdm3_abb(ci_vec_det, ci_vec_det)
    rdm3_abb_debug = ci_solver.ci_sigma_builder.rdm3_abb_debug(ci_vec_det, ci_vec_det)
>>>>>>> 93ae7638
    assert (
        np.linalg.norm(rdm3_abb - rdm3_abb_debug) < rdm_threshold
    ), f"Norm of the difference between rdm3_abb and rdm3_abb_debug is too large: {np.linalg.norm(rdm3_abb - rdm3_abb_debug):.12f}."

    rdm3_sf = ci.make_sf_3rdm(ci.evecs[:, root])
    rdm3_sf_debug = ci.ci_sigma_builder.sf_rdm3_debug(ci_vec_det, ci_vec_det)
    assert (
        np.linalg.norm(rdm3_sf - rdm3_sf_debug) < rdm_threshold
    ), f"Norm of the difference between rdm3_sf and rdm3_sf_debug is too large: {np.linalg.norm(rdm3_sf - rdm3_sf_debug):.12f}."


    # Test the spin-free cumulants
    rdm2_cumulant = ci.ci_sigma_builder.sf_2cumulant(ci_vec_det, ci_vec_det)
    rdm2_cumulant_debug = ci.ci_sigma_builder.sf_2cumulant_debug(ci_vec_det, ci_vec_det)
    assert (
        np.linalg.norm(rdm2_cumulant - rdm2_cumulant_debug) < rdm_threshold
    ), f"Norm of the difference between rdm2_cumulant and rdm2_cumulant_debug is too large: {np.linalg.norm(rdm2_cumulant - rdm2_cumulant_debug):.12f}."

    rdm3_cumulant = ci.ci_sigma_builder.sf_3cumulant(ci_vec_det, ci_vec_det)
    rdm3_cumulant_debug = ci.ci_sigma_builder.sf_3cumulant_debug(ci_vec_det, ci_vec_det)
    assert (
        np.linalg.norm(rdm3_cumulant - rdm3_cumulant_debug) < rdm_threshold
    ), f"Norm of the difference between rdm3_cumulant and rdm3_cumulant_debug is too large: {np.linalg.norm(rdm3_cumulant - rdm3_cumulant_debug):.12f}."    



def test_ci_rdms_1():
    xyz = f"""
    H 0.0 0.0 0.0
    F 0.0 0.0 2.0
    """

    system = System(
        xyz=xyz, basis_set="cc-pVDZ", auxiliary_basis_set="cc-pVTZ-JKFIT", unit="bohr"
    )
    rhf = RHF(charge=0, econv=1e-12)(system)
    ci_state = CIStates(
        states=State(nel=10, multiplicity=1, ms=0.0),
        core_orbitals=[0],
        active_spaces=[1, 2, 3, 4, 5, 6],
    )
    ci = CI(ci_state, do_test_rdms=True)(rhf)
    ci.run()
    compare_rdms(ci, 0)

<<<<<<< HEAD
    assert ci.E[0] == approx(-100.019788438077)

test_ci_rdms_1()
=======
    assert ci.E[0] == approx(-100.019788438077)
>>>>>>> 93ae7638
<|MERGE_RESOLUTION|>--- conflicted
+++ resolved
@@ -13,158 +13,102 @@
     ci_vec_det = np.zeros((ci_solver.ndet))
     ci_solver.spin_adapter.csf_C_to_det_C(ci_solver.evecs[:, root], ci_vec_det)
 
-<<<<<<< HEAD
-    # Test the 1-RDMs
-    a_1rdm = ci.ci_sigma_builder.a_1rdm(ci_vec_det, ci_vec_det, True)
-    a_1rdm_debug = ci.ci_sigma_builder.a_1rdm_debug(ci_vec_det, ci_vec_det, True)
-=======
-    rdm1_a = ci_solver.ci_sigma_builder.rdm1_a(ci_vec_det, ci_vec_det, True)
-    rdm1_a_debug = ci_solver.ci_sigma_builder.rdm1_a_debug(ci_vec_det, ci_vec_det, True)
->>>>>>> 93ae7638
+    a_1rdm = ci_solver.ci_sigma_builder.a_1rdm(ci_vec_det, ci_vec_det)
+    a_1rdm_debug = ci_solver.ci_sigma_builder.a_1rdm_debug(ci_vec_det, ci_vec_det, True)
     assert (
         np.linalg.norm(a_1rdm - a_1rdm_debug) < rdm_threshold
     ), f"Norm of the difference between a_1rdm and a_1rdm_debug is too large: {np.linalg.norm(a_1rdm - a_1rdm_debug):.12f}."
 
-<<<<<<< HEAD
-    b_1rdm1 = ci.ci_sigma_builder.a_1rdm(ci_vec_det, ci_vec_det, False)
-    b_1rdm1_debug = ci.ci_sigma_builder.a_1rdm_debug(ci_vec_det, ci_vec_det, False)
-=======
-    rdm1_b = ci_solver.ci_sigma_builder.rdm1_a(ci_vec_det, ci_vec_det, False)
-    rdm1_b_debug = ci_solver.ci_sigma_builder.rdm1_a_debug(
+    b_1rdm = ci_solver.ci_sigma_builder.b_1rdm(ci_vec_det, ci_vec_det)
+    b_1rdm_debug = ci_solver.ci_sigma_builder.a_1rdm_debug(
         ci_vec_det, ci_vec_det, False
     )
->>>>>>> 93ae7638
     assert (
-        np.linalg.norm(b_1rdm1 - b_1rdm1_debug) < rdm_threshold
-    ), f"Norm of the difference between b_1rdm1 and b_1rdm1_debug is too large: {np.linalg.norm(b_1rdm1 - b_1rdm1_debug):.12f}."
+        np.linalg.norm(b_1rdm - b_1rdm_debug) < rdm_threshold
+    ), f"Norm of the difference between b_1rdm and b_1rdm_debug is too large: {np.linalg.norm(b_1rdm - b_1rdm_debug):.12f}."
 
-<<<<<<< HEAD
-    rdm1_sf = ci.make_sf_1rdm(ci.evecs[:, root])
-    rdm1_sf_debug = ci.ci_sigma_builder.sf_rdm1_debug(ci_vec_det, ci_vec_det)
-=======
-    rdm1_sf = ci_solver.make_rdm1_sf(ci_solver.evecs[:, root])
-    rdm1_sf_debug = ci_solver.ci_sigma_builder.rdm1_sf_debug(ci_vec_det, ci_vec_det)
->>>>>>> 93ae7638
+    rdm1_sf = ci_solver.make_sf_1rdm(ci_solver.evecs[:, root])
+    rdm1_sf_debug = ci_solver.ci_sigma_builder.sf_1rdm_debug(ci_vec_det, ci_vec_det)
     assert (
         np.linalg.norm(rdm1_sf - rdm1_sf_debug) < rdm_threshold
     ), f"Norm of the difference between rdm1_sf and rdm1_sf_debug is too large: {np.linalg.norm(rdm1_sf - rdm1_sf_debug):.12f}."
 
-<<<<<<< HEAD
-    # Test the 2-RDMs
-    rdm2_aa = ci.ci_sigma_builder.aa_2rdm(ci_vec_det, ci_vec_det, True)
-    rdm2_aa_debug = ci.ci_sigma_builder.aa_2rdm_debug(ci_vec_det, ci_vec_det, True)
-=======
-    rdm2_aa = ci_solver.ci_sigma_builder.rdm2_aa(ci_vec_det, ci_vec_det, True)
-    rdm2_aa_debug = ci_solver.ci_sigma_builder.rdm2_aa_debug(
+    rdm2_aa = ci_solver.ci_sigma_builder.aa_2rdm(ci_vec_det, ci_vec_det)
+    rdm2_aa_debug = ci_solver.ci_sigma_builder.aa_2rdm_debug(
         ci_vec_det, ci_vec_det, True
     )
->>>>>>> 93ae7638
     assert (
         np.linalg.norm(rdm2_aa - rdm2_aa_debug) < rdm_threshold
     ), f"Norm of the difference between rdm2_aa and rdm2_aa_debug is too large: {np.linalg.norm(rdm2_aa - rdm2_aa_debug):.12f}."
 
-<<<<<<< HEAD
-    rdm2_bb = ci.ci_sigma_builder.aa_2rdm(ci_vec_det, ci_vec_det, False)
-    rdm2_bb_debug = ci.ci_sigma_builder.aa_2rdm_debug(ci_vec_det, ci_vec_det, False)
-=======
-    rdm2_bb = ci_solver.ci_sigma_builder.rdm2_aa(ci_vec_det, ci_vec_det, False)
-    rdm2_bb_debug = ci_solver.ci_sigma_builder.rdm2_aa_debug(
+    rdm2_bb = ci_solver.ci_sigma_builder.bb_2rdm(ci_vec_det, ci_vec_det)
+    rdm2_bb_debug = ci_solver.ci_sigma_builder.aa_2rdm_debug(
         ci_vec_det, ci_vec_det, False
     )
->>>>>>> 93ae7638
     assert (
         np.linalg.norm(rdm2_bb - rdm2_bb_debug) < rdm_threshold
     ), f"Norm of the difference between rdm2_bb and rdm2_bb_debug is too large: {np.linalg.norm(rdm2_bb - rdm2_bb_debug):.12f}."
 
-<<<<<<< HEAD
-    rdm2_ab = ci.ci_sigma_builder.ab_2rdm(ci_vec_det, ci_vec_det)
-    rdm2_ab_debug = ci.ci_sigma_builder.ab_2rdm_debug(ci_vec_det, ci_vec_det)
-=======
-    rdm2_ab = ci_solver.ci_sigma_builder.rdm2_ab(ci_vec_det, ci_vec_det)
-    rdm2_ab_debug = ci_solver.ci_sigma_builder.rdm2_ab_debug(ci_vec_det, ci_vec_det)
->>>>>>> 93ae7638
+    rdm2_ab = ci_solver.ci_sigma_builder.ab_2rdm(ci_vec_det, ci_vec_det)
+    rdm2_ab_debug = ci_solver.ci_sigma_builder.ab_2rdm_debug(ci_vec_det, ci_vec_det)
     assert (
         np.linalg.norm(rdm2_ab - rdm2_ab_debug) < rdm_threshold
     ), f"Norm of the difference between rdm2_ab and rdm2_ab_debug is too large: {np.linalg.norm(rdm2_ab - rdm2_ab_debug):.12f}."
 
-<<<<<<< HEAD
-    rdm2_sf = ci.make_sf_2rdm(ci.evecs[:, root])
-    rdm2_sf_debug = ci.ci_sigma_builder.sf_rdm2_debug(ci_vec_det, ci_vec_det)
-=======
-    rdm2_sf = ci_solver.make_rdm2_sf(ci_solver.evecs[:, root])
-    rdm2_sf_debug = ci_solver.ci_sigma_builder.rdm2_sf_debug(ci_vec_det, ci_vec_det)
->>>>>>> 93ae7638
+    rdm2_sf = ci_solver.make_sf_2rdm(ci_solver.evecs[:, root])
+    rdm2_sf_debug = ci_solver.ci_sigma_builder.sf_2rdm_debug(ci_vec_det, ci_vec_det)
     assert (
         np.linalg.norm(rdm2_sf - rdm2_sf_debug) < rdm_threshold
     ), f"Norm of the difference between rdm2_sf and rdm2_sf_debug is too large: {np.linalg.norm(rdm2_sf - rdm2_sf_debug):.12f}."
 
-<<<<<<< HEAD
-    rdm3_aaa = ci.ci_sigma_builder.aaa_3rdm(ci_vec_det, ci_vec_det, True)
-    rdm3_aaa_debug = ci.ci_sigma_builder.aaa_3rdm_debug(ci_vec_det, ci_vec_det, True)
-=======
-    rdm3_aaa = ci_solver.ci_sigma_builder.rdm3_aaa(ci_vec_det, ci_vec_det, True)
-    rdm3_aaa_debug = ci_solver.ci_sigma_builder.rdm3_aaa_debug(
+    rdm3_aaa = ci_solver.ci_sigma_builder.aaa_3rdm(ci_vec_det, ci_vec_det)
+    rdm3_aaa_debug = ci_solver.ci_sigma_builder.aaa_3rdm_debug(
         ci_vec_det, ci_vec_det, True
     )
->>>>>>> 93ae7638
     assert (
         np.linalg.norm(rdm3_aaa - rdm3_aaa_debug) < rdm_threshold
     ), f"Norm of the difference between rdm3_aaa and rdm3_aaa_debug is too large: {np.linalg.norm(rdm3_aaa - rdm3_aaa_debug):.12f}."
 
-<<<<<<< HEAD
-    rdm3_bbb = ci.ci_sigma_builder.aaa_3rdm(ci_vec_det, ci_vec_det, False)
-    rdm3_bbb_debug = ci.ci_sigma_builder.aaa_3rdm_debug(ci_vec_det, ci_vec_det, False)
-=======
-    rdm3_bbb = ci_solver.ci_sigma_builder.rdm3_aaa(ci_vec_det, ci_vec_det, False)
-    rdm3_bbb_debug = ci_solver.ci_sigma_builder.rdm3_aaa_debug(
+    rdm3_bbb = ci_solver.ci_sigma_builder.bbb_3rdm(ci_vec_det, ci_vec_det)
+    rdm3_bbb_debug = ci_solver.ci_sigma_builder.aaa_3rdm_debug(
         ci_vec_det, ci_vec_det, False
     )
->>>>>>> 93ae7638
     assert (
         np.linalg.norm(rdm3_bbb - rdm3_bbb_debug) < rdm_threshold
     ), f"Norm of the difference between rdm3_bbb and rdm3_bbb_debug is too large: {np.linalg.norm(rdm3_bbb - rdm3_bbb_debug):.12f}."
 
-<<<<<<< HEAD
-    rdm3_aab = ci.ci_sigma_builder.aab_3rdm(ci_vec_det, ci_vec_det)
-    rdm3_aab_debug = ci.ci_sigma_builder.aab_3rdm_debug(ci_vec_det, ci_vec_det)
-=======
-    rdm3_aab = ci_solver.ci_sigma_builder.rdm3_aab(ci_vec_det, ci_vec_det)
-    rdm3_aab_debug = ci_solver.ci_sigma_builder.rdm3_aab_debug(ci_vec_det, ci_vec_det)
->>>>>>> 93ae7638
+    rdm3_aab = ci_solver.ci_sigma_builder.aab_3rdm(ci_vec_det, ci_vec_det)
+    rdm3_aab_debug = ci_solver.ci_sigma_builder.aab_3rdm_debug(ci_vec_det, ci_vec_det)
     assert (
         np.linalg.norm(rdm3_aab - rdm3_aab_debug) < rdm_threshold
     ), f"Norm of the difference between rdm3_aab and rdm3_aab_debug is too large: {np.linalg.norm(rdm3_aab - rdm3_aab_debug):.12f}."
 
-<<<<<<< HEAD
-    rdm3_abb = ci.ci_sigma_builder.abb_3rdm(ci_vec_det, ci_vec_det)
-    rdm3_abb_debug = ci.ci_sigma_builder.abb_3rdm_debug(ci_vec_det, ci_vec_det)
-=======
-    rdm3_abb = ci_solver.ci_sigma_builder.rdm3_abb(ci_vec_det, ci_vec_det)
-    rdm3_abb_debug = ci_solver.ci_sigma_builder.rdm3_abb_debug(ci_vec_det, ci_vec_det)
->>>>>>> 93ae7638
+    rdm3_abb = ci_solver.ci_sigma_builder.abb_3rdm(ci_vec_det, ci_vec_det)
+    rdm3_abb_debug = ci_solver.ci_sigma_builder.abb_3rdm_debug(ci_vec_det, ci_vec_det)
     assert (
         np.linalg.norm(rdm3_abb - rdm3_abb_debug) < rdm_threshold
     ), f"Norm of the difference between rdm3_abb and rdm3_abb_debug is too large: {np.linalg.norm(rdm3_abb - rdm3_abb_debug):.12f}."
 
-    rdm3_sf = ci.make_sf_3rdm(ci.evecs[:, root])
-    rdm3_sf_debug = ci.ci_sigma_builder.sf_rdm3_debug(ci_vec_det, ci_vec_det)
+    rdm3_sf = ci_solver.make_sf_3rdm(ci_solver.evecs[:, root])
+    rdm3_sf_debug = ci_solver.ci_sigma_builder.sf_3rdm_debug(ci_vec_det, ci_vec_det)
     assert (
         np.linalg.norm(rdm3_sf - rdm3_sf_debug) < rdm_threshold
     ), f"Norm of the difference between rdm3_sf and rdm3_sf_debug is too large: {np.linalg.norm(rdm3_sf - rdm3_sf_debug):.12f}."
 
-
     # Test the spin-free cumulants
-    rdm2_cumulant = ci.ci_sigma_builder.sf_2cumulant(ci_vec_det, ci_vec_det)
-    rdm2_cumulant_debug = ci.ci_sigma_builder.sf_2cumulant_debug(ci_vec_det, ci_vec_det)
+    rdm2_cumulant = ci_solver.ci_sigma_builder.sf_2cumulant(ci_vec_det, ci_vec_det)
+    rdm2_cumulant_debug = ci_solver.ci_sigma_builder.sf_2cumulant_debug(ci_vec_det, ci_vec_det)
     assert (
         np.linalg.norm(rdm2_cumulant - rdm2_cumulant_debug) < rdm_threshold
     ), f"Norm of the difference between rdm2_cumulant and rdm2_cumulant_debug is too large: {np.linalg.norm(rdm2_cumulant - rdm2_cumulant_debug):.12f}."
 
-    rdm3_cumulant = ci.ci_sigma_builder.sf_3cumulant(ci_vec_det, ci_vec_det)
-    rdm3_cumulant_debug = ci.ci_sigma_builder.sf_3cumulant_debug(ci_vec_det, ci_vec_det)
+    rdm3_cumulant = ci_solver.ci_sigma_builder.sf_3cumulant(ci_vec_det, ci_vec_det)
+    rdm3_cumulant_debug = ci_solver.ci_sigma_builder.sf_3cumulant_debug(ci_vec_det, ci_vec_det)
     assert (
         np.linalg.norm(rdm3_cumulant - rdm3_cumulant_debug) < rdm_threshold
     ), f"Norm of the difference between rdm3_cumulant and rdm3_cumulant_debug is too large: {np.linalg.norm(rdm3_cumulant - rdm3_cumulant_debug):.12f}."    
+
+
 
 
 
@@ -187,10 +131,6 @@
     ci.run()
     compare_rdms(ci, 0)
 
-<<<<<<< HEAD
     assert ci.E[0] == approx(-100.019788438077)
 
-test_ci_rdms_1()
-=======
-    assert ci.E[0] == approx(-100.019788438077)
->>>>>>> 93ae7638
+test_ci_rdms_1()